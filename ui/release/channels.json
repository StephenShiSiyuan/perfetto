--- conflicted
+++ resolved
@@ -2,19 +2,11 @@
   "channels": [
     {
       "name": "stable",
-<<<<<<< HEAD
-      "rev": "1f0f1aa6babb0b3ff273c5102aa677b2604e9a4e"
-    },
-    {
-      "name": "canary",
-      "rev": "056cc57893b57b82ed411256c2bd4091641f55fb"
-=======
       "rev": "1b8de44522f33d371def110325bf31b847c1f5c4"
     },
     {
       "name": "canary",
       "rev": "a34bc46479e2e659532f7e208c6eba5462c26bae"
->>>>>>> 5f456dbc
     },
     {
       "name": "autopush",
