--- conflicted
+++ resolved
@@ -27,11 +27,7 @@
 } from '../common/flamegraph_util';
 import {NUM, STR} from '../common/query_result';
 import {CallsiteInfo, FlamegraphState, ProfileType} from '../common/state';
-<<<<<<< HEAD
-import {toNs} from '../common/time';
-=======
 import {tpDurationToSeconds, TPTime} from '../common/time';
->>>>>>> bad11ba2
 import {FlamegraphDetails, globals} from '../frontend/globals';
 import {publishFlamegraphDetails} from '../frontend/publish';
 import {
@@ -149,13 +145,8 @@
       }
       globals.dispatch(Actions.openFlamegraph({
         upids,
-<<<<<<< HEAD
-        startNs: toNs(area.startSec),
-        endNs: toNs(area.endSec),
-=======
         start: area.start,
         end: area.end,
->>>>>>> bad11ba2
         type: ProfileType.PERF_SAMPLE,
         viewingOption: PERF_SAMPLES_KEY,
       }));
@@ -276,11 +267,7 @@
   }
 
   async getFlamegraphData(
-<<<<<<< HEAD
-      baseKey: string, viewingOption: string, startNs: number, endNs: number,
-=======
       baseKey: string, viewingOption: string, start: TPTime, end: TPTime,
->>>>>>> bad11ba2
       upids: number[], type: ProfileType,
       focusRegex: string): Promise<CallsiteInfo[]> {
     let currentData: CallsiteInfo[];
@@ -426,11 +413,7 @@
   }
 
   private async prepareViewsAndTables(
-<<<<<<< HEAD
-      startNs: number, endNs: number, upids: number[], type: ProfileType,
-=======
       start: TPTime, end: TPTime, upids: number[], type: ProfileType,
->>>>>>> bad11ba2
       focusRegex: string): Promise<string> {
     // Creating unique names for views so we can reuse and not delete them
     // for each marker.
@@ -454,13 +437,8 @@
           cumulative_alloc_size, cumulative_count, cumulative_alloc_count,
           size, alloc_size, count, alloc_count, source_file, line_number
           from experimental_flamegraph
-<<<<<<< HEAD
-          where profile_type = '${flamegraphType}' and ${startNs} <= ts and
-              ts <= ${endNs} and ${upidConditional}
-=======
           where profile_type = '${flamegraphType}' and ${start} <= ts and
               ts <= ${end} and ${upidConditional}
->>>>>>> bad11ba2
           ${focusRegexConditional}`);
     }
     return this.cache.getTableName(
@@ -469,11 +447,7 @@
           size, alloc_size, count, alloc_count, source_file, line_number
           from experimental_flamegraph
           where profile_type = '${flamegraphType}'
-<<<<<<< HEAD
-            and ts = ${endNs}
-=======
             and ts = ${end}
->>>>>>> bad11ba2
             and upid = ${upids[0]}
             ${focusRegexConditional}`);
   }
@@ -492,12 +466,8 @@
   }
 
   async getFlamegraphMetadata(
-<<<<<<< HEAD
-      type: ProfileType, startNs: number, endNs: number, upids: number[]) {
-=======
       type: ProfileType, start: TPTime, end: TPTime,
       upids: number[]): Promise<FlamegraphDetails|undefined> {
->>>>>>> bad11ba2
     // Don't do anything if selection of the marker stayed the same.
     if ((this.lastSelectedFlamegraphState !== undefined &&
          ((this.lastSelectedFlamegraphState.start === start &&
