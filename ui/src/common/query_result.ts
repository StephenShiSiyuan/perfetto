--- conflicted
+++ resolved
@@ -47,17 +47,6 @@
 // the next batch (if any) within the QueryResultImpl.
 // This object is part of the API exposed to tracks / controllers.
 
-<<<<<<< HEAD
-import protobuf from 'protobufjs/minimal';
-
-// Disable Long.js support in protobuf. This seems to be enabled only in tests
-// but not in production code. In any case, for now we want casting to number
-// accepting the 2**53 limitation. This is consistent with passing
-// --force-number in the protobuf.js codegen invocation in //ui/BUILD.gn .
-// See also https://github.com/protobufjs/protobuf.js/issues/1253 .
-protobuf.util.Long = undefined as any;
-protobuf.configure();
-=======
 // Ensure protobuf is initialized.
 import '../core/static_initializers';
 
@@ -234,178 +223,6 @@
       throw new Error(`Unknown CellType ${actual}`);
   }
 }
->>>>>>> 45332e04
-
-import {defer, Deferred} from '../base/deferred';
-import {assertExists, assertFalse, assertTrue} from '../base/logging';
-import {utf8Decode} from '../base/string_utils';
-
-export const NUM = 0;
-export const STR = 'str';
-export const NUM_NULL: number|null = 1;
-export const STR_NULL: string|null = 'str_null';
-export const BLOB: Uint8Array = new Uint8Array();
-export const BLOB_NULL: Uint8Array|null = new Uint8Array();
-export const LONG: bigint = 0n;
-export const LONG_NULL: bigint|null = 1n;
-
-export type ColumnType = string|number|bigint|null|Uint8Array;
-
-const SHIFT_32BITS = 32n;
-
-// Fast decode varint int64 into a bigint
-// Inspired by
-// https://github.com/protobufjs/protobuf.js/blob/56b1e64979dae757b67a21d326e16acee39f2267/src/reader.js#L123
-export function decodeInt64Varint(buf: Uint8Array, pos: number): bigint {
-  let hi: number = 0;
-  let lo: number = 0;
-  let i = 0;
-
-  if (buf.length - pos > 4) {  // fast route (lo)
-    for (; i < 4; ++i) {
-      // 1st..4th
-      lo = (lo | (buf[pos] & 127) << i * 7) >>> 0;
-      if (buf[pos++] < 128) {
-        return BigInt(lo);
-      }
-    }
-    // 5th
-    lo = (lo | (buf[pos] & 127) << 28) >>> 0;
-    hi = (hi | (buf[pos] & 127) >> 4) >>> 0;
-    if (buf[pos++] < 128) {
-      return BigInt(hi) << SHIFT_32BITS | BigInt(lo);
-    }
-    i = 0;
-  } else {
-    for (; i < 3; ++i) {
-      if (pos >= buf.length) {
-        throw Error('Index out of range');
-      }
-      // 1st..3rd
-      lo = (lo | (buf[pos] & 127) << i * 7) >>> 0;
-      if (buf[pos++] < 128) {
-        return BigInt(lo);
-      }
-    }
-    // 4th
-    lo = (lo | (buf[pos++] & 127) << i * 7) >>> 0;
-    return BigInt(hi) << SHIFT_32BITS | BigInt(lo);
-  }
-  if (buf.length - pos > 4) {  // fast route (hi)
-    for (; i < 5; ++i) {
-      // 6th..10th
-      hi = (hi | (buf[pos] & 127) << i * 7 + 3) >>> 0;
-      if (buf[pos++] < 128) {
-        const big = BigInt(hi) << SHIFT_32BITS | BigInt(lo);
-        return BigInt.asIntN(64, big);
-      }
-    }
-  } else {
-    for (; i < 5; ++i) {
-      if (pos >= buf.length) {
-        throw Error('Index out of range');
-      }
-      // 6th..10th
-      hi = (hi | (buf[pos] & 127) << i * 7 + 3) >>> 0;
-      if (buf[pos++] < 128) {
-        const big = BigInt(hi) << SHIFT_32BITS | BigInt(lo);
-        return BigInt.asIntN(64, big);
-      }
-    }
-  }
-  throw Error('invalid varint encoding');
-}
-
-// Info that could help debug a query error. For example the query
-// in question, the stack where the query was issued, the active
-// plugin etc.
-export interface QueryErrorInfo {
-  query: string;
-}
-
-export class QueryError extends Error {
-  readonly query: string;
-
-  constructor(message: string, info: QueryErrorInfo) {
-    super(message);
-    this.query = info.query;
-  }
-
-  toString() {
-    return `Query: ${this.query}\n` + super.toString();
-  }
-}
-
-// One row extracted from an SQL result:
-export interface Row {
-  [key: string]: ColumnType|undefined;
-}
-
-// The methods that any iterator has to implement.
-export interface RowIteratorBase {
-  valid(): boolean;
-  next(): void;
-
-  // Reflection support for cases where the column names are not known upfront
-  // (e.g. the query result table for user-provided SQL queries).
-  // It throws if the passed column name doesn't exist.
-  // Example usage:
-  // for (const it = queryResult.iter({}); it.valid(); it.next()) {
-  //   for (const columnName : queryResult.columns()) {
-  //      console.log(it.get(columnName));
-  get(columnName: string): ColumnType;
-}
-
-// A RowIterator is a type that has all the fields defined in the query spec
-// plus the valid() and next() operators. This is to ultimately allow the
-// clients to do:
-// const result = await engine.query("select name, surname, id from people;");
-// const iter = queryResult.iter({name: STR, surname: STR, id: NUM});
-// for (; iter.valid(); iter.next())
-//  console.log(iter.name, iter.surname);
-export type RowIterator<T extends Row> = RowIteratorBase&T;
-
-function columnTypeToString(t: ColumnType): string {
-  switch (t) {
-    case NUM:
-      return 'NUM';
-    case NUM_NULL:
-      return 'NUM_NULL';
-    case STR:
-      return 'STR';
-    case STR_NULL:
-      return 'STR_NULL';
-    case BLOB:
-      return 'BLOB';
-    case BLOB_NULL:
-      return 'BLOB_NULL';
-    case LONG:
-      return 'LONG';
-    case LONG_NULL:
-      return 'LONG_NULL';
-    default:
-      return `INVALID(${t})`;
-  }
-}
-
-function isCompatible(actual: CellType, expected: ColumnType): boolean {
-  switch (actual) {
-    case CellType.CELL_NULL:
-      return expected === NUM_NULL || expected === STR_NULL ||
-          expected === BLOB_NULL || expected === LONG_NULL;
-    case CellType.CELL_VARINT:
-      return expected === NUM || expected === NUM_NULL || expected === LONG ||
-          expected === LONG_NULL;
-    case CellType.CELL_FLOAT64:
-      return expected === NUM || expected === NUM_NULL;
-    case CellType.CELL_STRING:
-      return expected === STR || expected === STR_NULL;
-    case CellType.CELL_BLOB:
-      return expected === BLOB || expected === BLOB_NULL;
-    default:
-      throw new Error(`Unknown CellType ${actual}`);
-  }
-}
 
 // This has to match CellType in trace_processor.proto.
 enum CellType {
@@ -475,12 +292,9 @@
   // Returns the number of SQL statement that produced output rows. This number
   // is <= statementCount().
   statementWithOutputCount(): number;
-<<<<<<< HEAD
-=======
 
   // Returns the last SQL statement.
   lastStatementSql(): string;
->>>>>>> 45332e04
 }
 
 // Interface exposed to engine.ts to pump in the data as new row batches arrive.
@@ -511,10 +325,7 @@
   private _errorInfo: QueryErrorInfo;
   private _statementCount = 0;
   private _statementWithOutputCount = 0;
-<<<<<<< HEAD
-=======
   private _lastStatementSql = '';
->>>>>>> 45332e04
 
   constructor(errorInfo: QueryErrorInfo) {
     this._errorInfo = errorInfo;
@@ -557,12 +368,9 @@
   statementWithOutputCount(): number {
     return this._statementWithOutputCount;
   }
-<<<<<<< HEAD
-=======
   lastStatementSql(): string {
     return this._lastStatementSql;
   }
->>>>>>> 45332e04
 
   iter<T extends Row>(spec: T): RowIterator<T> {
     const impl = new RowIteratorImplWithRowData(spec, this);
@@ -673,13 +481,10 @@
           this._statementWithOutputCount = reader.uint32();
           break;
 
-<<<<<<< HEAD
-=======
         case 6:
           this._lastStatementSql = reader.string();
           break;
 
->>>>>>> 45332e04
         default:
           console.warn(`Unexpected QueryResult field ${tag >>> 3}`);
           reader.skipType(tag & 7);
@@ -1115,12 +920,9 @@
   }
   statementWithOutputCount() {
     return this.impl.statementWithOutputCount();
-<<<<<<< HEAD
-=======
   }
   lastStatementSql() {
     return this.impl.lastStatementSql();
->>>>>>> 45332e04
   }
 
   // WritableQueryResult implementation.
