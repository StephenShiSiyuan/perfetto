// Copyright (C) 2019 The Android Open Source Project
//
// Licensed under the Apache License, Version 2.0 (the "License");
// you may not use this file except in compliance with the License.
// You may obtain a copy of the License at
//
//      http://www.apache.org/licenses/LICENSE-2.0
//
// Unless required by applicable law or agreed to in writing, software
// distributed under the License is distributed on an "AS IS" BASIS,
// WITHOUT WARRANTIES OR CONDITIONS OF ANY KIND, either express or implied.
// See the License for the specific language governing permissions and
// limitations under the License.

export interface SearchSummary {
  tsStarts: BigInt64Array;
  tsEnds: BigInt64Array;
  count: Uint8Array;
}

export interface CurrentSearchResults {
  sliceIds: Float64Array;
<<<<<<< HEAD
  tsStarts: Float64Array;
=======
  tsStarts: BigInt64Array;
>>>>>>> 5f456dbc
  utids: Float64Array;
  trackIds: string[];
  sources: string[];
  totalResults: number;
}<|MERGE_RESOLUTION|>--- conflicted
+++ resolved
@@ -20,11 +20,7 @@
 
 export interface CurrentSearchResults {
   sliceIds: Float64Array;
-<<<<<<< HEAD
-  tsStarts: Float64Array;
-=======
   tsStarts: BigInt64Array;
->>>>>>> 5f456dbc
   utids: Float64Array;
   trackIds: string[];
   sources: string[];
