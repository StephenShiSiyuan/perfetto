// Copyright (C) 2018 The Android Open Source Project
//
// Licensed under the Apache License, Version 2.0 (the "License");
// you may not use this file except in compliance with the License.
// You may obtain a copy of the License at
//
//      http://www.apache.org/licenses/LICENSE-2.0
//
// Unless required by applicable law or agreed to in writing, software
// distributed under the License is distributed on an "AS IS" BASIS,
// WITHOUT WARRANTIES OR CONDITIONS OF ANY KIND, either express or implied.
// See the License for the specific language governing permissions and
// limitations under the License.

import {assertTrue} from '../base/logging';
import {
  HighPrecisionTime,
  HighPrecisionTimeSpan,
} from '../common/high_precision_time';
import {Span} from '../common/time';
import {
  TPDuration,
  TPTime,
} from '../common/time';

export class TimeScale {
  private _start: HighPrecisionTime;
  private _durationNanos: number;
  readonly pxSpan: PxSpan;
  private _nanosPerPx = 0;
  private _startSec: number;

  static fromHPTimeSpan(span: Span<HighPrecisionTime>, pxSpan: PxSpan) {
    return new TimeScale(span.start, span.duration.nanos, pxSpan);
<<<<<<< HEAD
  }

  constructor(start: HighPrecisionTime, durationNanos: number, pxSpan: PxSpan) {
    this.pxSpan = pxSpan;
    this._start = start;
    this._durationNanos = durationNanos;
    if (durationNanos <= 0 || pxSpan.delta <= 0) {
      this._nanosPerPx = 1;
    } else {
      this._nanosPerPx = durationNanos / (pxSpan.delta);
    }
    this._startSec = this._start.seconds;
  }

  get timeSpan(): Span<HighPrecisionTime> {
    const end = this._start.addNanos(this._durationNanos);
    return new HighPrecisionTimeSpan(this._start, end);
  }

  tpTimeToPx(ts: TPTime): number {
    // WARNING: Number(bigint) can be surprisingly slow. Avoid in hotpath.
    const timeOffsetNanos = Number(ts - this._start.base) - this._start.offset;
    return this.pxSpan.start + timeOffsetNanos / this._nanosPerPx;
  }

  secondsToPx(seconds: number): number {
    const timeOffset = (seconds - this._startSec) * 1e9;
    return this.pxSpan.start + timeOffset / this._nanosPerPx;
  }

  hpTimeToPx(time: HighPrecisionTime): number {
    const timeOffsetNanos = time.sub(this._start).nanos;
    return this.pxSpan.start + timeOffsetNanos / this._nanosPerPx;
  }

  // Convert pixels to a high precision time object, which can be futher
  // converted to other time formats.
  pxToHpTime(px: number): HighPrecisionTime {
    const offsetNanos = (px - this.pxSpan.start) * this._nanosPerPx;
    return this._start.addNanos(offsetNanos);
  }

  durationToPx(dur: TPDuration): number {
    // WARNING: Number(bigint) can be surprisingly slow. Avoid in hotpath.
    return Number(dur) / this._nanosPerPx;
=======
  }

  constructor(start: HighPrecisionTime, durationNanos: number, pxSpan: PxSpan) {
    this.pxSpan = pxSpan;
    this._start = start;
    this._durationNanos = durationNanos;
    if (durationNanos <= 0 || pxSpan.delta <= 0) {
      this._nanosPerPx = 1;
    } else {
      this._nanosPerPx = durationNanos / (pxSpan.delta);
    }
    this._startSec = this._start.seconds;
  }

  get timeSpan(): Span<HighPrecisionTime> {
    const end = this._start.addNanos(this._durationNanos);
    return new HighPrecisionTimeSpan(this._start, end);
  }

  tpTimeToPx(ts: TPTime): number {
    // WARNING: Number(bigint) can be surprisingly slow. Avoid in hotpath.
    const timeOffsetNanos = Number(ts - this._start.base) - this._start.offset;
    return this.pxSpan.start + timeOffsetNanos / this._nanosPerPx;
  }

  secondsToPx(seconds: number): number {
    const timeOffset = (seconds - this._startSec) * 1e9;
    return this.pxSpan.start + timeOffset / this._nanosPerPx;
  }

  hpTimeToPx(time: HighPrecisionTime): number {
    const timeOffsetNanos = time.sub(this._start).nanos;
    return this.pxSpan.start + timeOffsetNanos / this._nanosPerPx;
  }

  // Convert pixels to a high precision time object, which can be futher
  // converted to other time formats.
  pxToHpTime(px: number): HighPrecisionTime {
    const offsetNanos = (px - this.pxSpan.start) * this._nanosPerPx;
    return this._start.addNanos(offsetNanos);
  }

  durationToPx(dur: TPDuration): number {
    // WARNING: Number(bigint) can be surprisingly slow. Avoid in hotpath.
    return Number(dur) / this._nanosPerPx;
  }

  pxDeltaToDuration(pxDelta: number): HighPrecisionTime {
    const time = pxDelta * this._nanosPerPx;
    return HighPrecisionTime.fromNanos(time);
>>>>>>> 45332e04
  }
}

export class PxSpan {
  static readonly ZERO = new PxSpan(0, 0);

<<<<<<< HEAD
  pxDeltaToDuration(pxDelta: number): HighPrecisionTime {
    const time = pxDelta * this._nanosPerPx;
    return HighPrecisionTime.fromNanos(time);
=======
  constructor(private _start: number, private _end: number) {
    assertTrue(_start <= _end, 'PxSpan start > end');
>>>>>>> 45332e04
  }
}

<<<<<<< HEAD
export class PxSpan {
  constructor(private _start: number, private _end: number) {
    assertTrue(_start <= _end, 'PxSpan start > end');
  }

  get start(): number {
    return this._start;
  }

  get end(): number {
    return this._end;
  }

=======
  get start(): number {
    return this._start;
  }

  get end(): number {
    return this._end;
  }

>>>>>>> 45332e04
  get delta(): number {
    return this._end - this._start;
  }
}<|MERGE_RESOLUTION|>--- conflicted
+++ resolved
@@ -32,53 +32,6 @@
 
   static fromHPTimeSpan(span: Span<HighPrecisionTime>, pxSpan: PxSpan) {
     return new TimeScale(span.start, span.duration.nanos, pxSpan);
-<<<<<<< HEAD
-  }
-
-  constructor(start: HighPrecisionTime, durationNanos: number, pxSpan: PxSpan) {
-    this.pxSpan = pxSpan;
-    this._start = start;
-    this._durationNanos = durationNanos;
-    if (durationNanos <= 0 || pxSpan.delta <= 0) {
-      this._nanosPerPx = 1;
-    } else {
-      this._nanosPerPx = durationNanos / (pxSpan.delta);
-    }
-    this._startSec = this._start.seconds;
-  }
-
-  get timeSpan(): Span<HighPrecisionTime> {
-    const end = this._start.addNanos(this._durationNanos);
-    return new HighPrecisionTimeSpan(this._start, end);
-  }
-
-  tpTimeToPx(ts: TPTime): number {
-    // WARNING: Number(bigint) can be surprisingly slow. Avoid in hotpath.
-    const timeOffsetNanos = Number(ts - this._start.base) - this._start.offset;
-    return this.pxSpan.start + timeOffsetNanos / this._nanosPerPx;
-  }
-
-  secondsToPx(seconds: number): number {
-    const timeOffset = (seconds - this._startSec) * 1e9;
-    return this.pxSpan.start + timeOffset / this._nanosPerPx;
-  }
-
-  hpTimeToPx(time: HighPrecisionTime): number {
-    const timeOffsetNanos = time.sub(this._start).nanos;
-    return this.pxSpan.start + timeOffsetNanos / this._nanosPerPx;
-  }
-
-  // Convert pixels to a high precision time object, which can be futher
-  // converted to other time formats.
-  pxToHpTime(px: number): HighPrecisionTime {
-    const offsetNanos = (px - this.pxSpan.start) * this._nanosPerPx;
-    return this._start.addNanos(offsetNanos);
-  }
-
-  durationToPx(dur: TPDuration): number {
-    // WARNING: Number(bigint) can be surprisingly slow. Avoid in hotpath.
-    return Number(dur) / this._nanosPerPx;
-=======
   }
 
   constructor(start: HighPrecisionTime, durationNanos: number, pxSpan: PxSpan) {
@@ -129,26 +82,12 @@
   pxDeltaToDuration(pxDelta: number): HighPrecisionTime {
     const time = pxDelta * this._nanosPerPx;
     return HighPrecisionTime.fromNanos(time);
->>>>>>> 45332e04
   }
 }
 
 export class PxSpan {
   static readonly ZERO = new PxSpan(0, 0);
 
-<<<<<<< HEAD
-  pxDeltaToDuration(pxDelta: number): HighPrecisionTime {
-    const time = pxDelta * this._nanosPerPx;
-    return HighPrecisionTime.fromNanos(time);
-=======
-  constructor(private _start: number, private _end: number) {
-    assertTrue(_start <= _end, 'PxSpan start > end');
->>>>>>> 45332e04
-  }
-}
-
-<<<<<<< HEAD
-export class PxSpan {
   constructor(private _start: number, private _end: number) {
     assertTrue(_start <= _end, 'PxSpan start > end');
   }
@@ -161,16 +100,6 @@
     return this._end;
   }
 
-=======
-  get start(): number {
-    return this._start;
-  }
-
-  get end(): number {
-    return this._end;
-  }
-
->>>>>>> 45332e04
   get delta(): number {
     return this._end - this._start;
   }
