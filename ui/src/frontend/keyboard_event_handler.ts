// Copyright (C) 2019 The Android Open Source Project
//
// Licensed under the Apache License, Version 2.0 (the "License");
// you may not use this file except in compliance with the License.
// You may obtain a copy of the License at
//
//      http://www.apache.org/licenses/LICENSE-2.0
//
// Unless required by applicable law or agreed to in writing, software
// distributed under the License is distributed on an "AS IS" BASIS,
// WITHOUT WARRANTIES OR CONDITIONS OF ANY KIND, either express or implied.
// See the License for the specific language governing permissions and
// limitations under the License.

import {Actions} from '../common/actions';
import {Area} from '../common/state';
import {TPTime} from '../common/time';

import {Flow, globals} from './globals';
import {toggleHelp} from './help_modal';
import {
  focusHorizontalRange,
  verticalScrollToTrack,
} from './scroll_helper';
import {executeSearch} from './search_handler';

const INSTANT_FOCUS_DURATION = 1n;
const INCOMPLETE_SLICE_DURATION = 30_000n;
type Direction = 'Forward'|'Backward';

// Handles all key events than are not handled by the
// pan and zoom handler. Returns true if the event was handled.
export function handleKey(e: KeyboardEvent, down: boolean): boolean {
  const key = e.key.toLowerCase();
  const selection = globals.state.currentSelection;
  const noModifiers = !(e.ctrlKey || e.metaKey || e.altKey || e.shiftKey);
  const ctrlOrMeta = (e.ctrlKey || e.metaKey) && !(e.altKey || e.shiftKey);
  // No other modifiers other than possibly Shift.
  const maybeShift = !(e.ctrlKey || e.metaKey || e.altKey);

  if (down && 'm' === key && maybeShift) {
    if (selection && selection.kind === 'AREA') {
      globals.dispatch(Actions.toggleMarkCurrentArea({persistent: e.shiftKey}));
    } else if (selection) {
      lockSliceSpan(e.shiftKey);
    }
    return true;
  }
  if (down && 'f' === key && noModifiers) {
    findCurrentSelection();
    return true;
  }
  if (down && 'a' === key && ctrlOrMeta) {
    let tracksToSelect: string[] = [];

    const selection = globals.state.currentSelection;
    if (selection !== null && selection.kind === 'AREA') {
      const area = globals.state.areas[selection.areaId];
      const coversEntireTimeRange =
<<<<<<< HEAD
          globals.state.traceTime.startSec === area.startSec &&
          globals.state.traceTime.endSec === area.endSec;
=======
          globals.state.traceTime.start === area.start &&
          globals.state.traceTime.end === area.end;
>>>>>>> 5f456dbc
      if (!coversEntireTimeRange) {
        // If the current selection is an area which does not cover the entire
        // time range, preserve the list of selected tracks and expand the time
        // range.
        tracksToSelect = area.tracks;
      } else {
        // If the entire time range is already covered, update the selection to
        // cover all tracks.
        tracksToSelect = Object.keys(globals.state.tracks);
      }
    } else {
      // If the current selection is not an area, select all.
      tracksToSelect = Object.keys(globals.state.tracks);
    }
<<<<<<< HEAD
    globals.dispatch(Actions.selectArea({
      area: {
        startSec: globals.state.traceTime.startSec,
        endSec: globals.state.traceTime.endSec,
=======
    const {start, end} = globals.state.traceTime;
    globals.dispatch(Actions.selectArea({
      area: {
        start,
        end,
>>>>>>> 5f456dbc
        tracks: tracksToSelect,
      },
    }));
    e.preventDefault();
    return true;
  }
  if (down && 'b' === key && ctrlOrMeta) {
    globals.dispatch(Actions.toggleSidebar({}));
    return true;
  }
  if (down && '?' === key && maybeShift) {
    toggleHelp();
    return true;
  }
  if (down && 'enter' === key && maybeShift) {
    e.preventDefault();
    executeSearch(e.shiftKey);
    return true;
  }
  if (down && 'escape' === key) {
    globals.frontendLocalState.deselectArea();
    globals.makeSelection(Actions.deselect({}));
    globals.dispatch(Actions.removeNote({id: '0'}));
    return true;
  }
  if (down && ']' === key && ctrlOrMeta) {
    focusOtherFlow('Forward');
    return true;
  }
  if (down && ']' === key && noModifiers) {
    moveByFocusedFlow('Forward');
    return true;
  }
  if (down && '[' === key && ctrlOrMeta) {
    focusOtherFlow('Backward');
    return true;
  }
  if (down && '[' === key && noModifiers) {
    moveByFocusedFlow('Backward');
    return true;
  }
  return false;
}

// Search |boundFlows| for |flowId| and return the id following it.
// Returns the first flow id if nothing was found or |flowId| was the last flow
// in |boundFlows|, and -1 if |boundFlows| is empty
function findAnotherFlowExcept(boundFlows: Flow[], flowId: number): number {
  let selectedFlowFound = false;

  if (boundFlows.length === 0) {
    return -1;
  }

  for (const flow of boundFlows) {
    if (selectedFlowFound) {
      return flow.id;
    }

    if (flow.id === flowId) {
      selectedFlowFound = true;
    }
  }
  return boundFlows[0].id;
}

// Change focus to the next flow event (matching the direction)
function focusOtherFlow(direction: Direction) {
  if (!globals.state.currentSelection ||
      globals.state.currentSelection.kind !== 'CHROME_SLICE') {
    return;
  }
  const sliceId = globals.state.currentSelection.id;
  if (sliceId === -1) {
    return;
  }

  const boundFlows = globals.connectedFlows.filter(
      (flow) => flow.begin.sliceId === sliceId && direction === 'Forward' ||
          flow.end.sliceId === sliceId && direction === 'Backward');

  if (direction === 'Backward') {
    const nextFlowId =
        findAnotherFlowExcept(boundFlows, globals.state.focusedFlowIdLeft);
    globals.dispatch(Actions.setHighlightedFlowLeftId({flowId: nextFlowId}));
  } else {
    const nextFlowId =
        findAnotherFlowExcept(boundFlows, globals.state.focusedFlowIdRight);
    globals.dispatch(Actions.setHighlightedFlowRightId({flowId: nextFlowId}));
  }
}

// Select the slice connected to the flow in focus
function moveByFocusedFlow(direction: Direction): void {
  if (!globals.state.currentSelection ||
      globals.state.currentSelection.kind !== 'CHROME_SLICE') {
    return;
  }

  const sliceId = globals.state.currentSelection.id;
  const flowId =
      (direction === 'Backward' ? globals.state.focusedFlowIdLeft :
                                  globals.state.focusedFlowIdRight);

  if (sliceId === -1 || flowId === -1) {
    return;
  }

  // Find flow that is in focus and select corresponding slice
  for (const flow of globals.connectedFlows) {
    if (flow.id === flowId) {
      const flowPoint = (direction === 'Backward' ? flow.begin : flow.end);
      const uiTrackId =
          globals.state.uiTrackIdByTraceTrackId[flowPoint.trackId];
      if (uiTrackId) {
        globals.makeSelection(Actions.selectChromeSlice({
          id: flowPoint.sliceId,
          trackId: uiTrackId,
          table: 'slice',
          scroll: true,
        }));
      }
    }
  }
}

<<<<<<< HEAD
function findTimeRangeOfSelection(): {startTs: number, endTs: number} {
  const selection = globals.state.currentSelection;
  let startTs = -1;
  let endTs = -1;
=======
function findTimeRangeOfSelection(): {startTs: TPTime, endTs: TPTime} {
  const selection = globals.state.currentSelection;
  let startTs = -1n;
  let endTs = -1n;
>>>>>>> 5f456dbc
  if (selection === null) {
    return {startTs, endTs};
  } else if (selection.kind === 'SLICE' || selection.kind === 'CHROME_SLICE') {
    const slice = globals.sliceDetails;
    if (slice.ts && slice.dur !== undefined && slice.dur > 0) {
<<<<<<< HEAD
      startTs = slice.ts + globals.state.traceTime.startSec;
      endTs = startTs + slice.dur;
    } else if (slice.ts) {
      startTs = slice.ts + globals.state.traceTime.startSec;
      // This will handle either:
      // a)slice.dur === -1 -> unfinished slice
      // b)slice.dur === 0  -> instant event
      endTs = slice.dur === -1 ? globals.state.traceTime.endSec :
                                 startTs + INSTANT_FOCUS_DURATION_S;
=======
      startTs = slice.ts;
      endTs = startTs + slice.dur;
    } else if (slice.ts) {
      startTs = slice.ts;
      // This will handle either:
      // a)slice.dur === -1 -> unfinished slice
      // b)slice.dur === 0  -> instant event
      endTs = slice.dur === -1n ? startTs + INCOMPLETE_SLICE_DURATION :
                                  startTs + INSTANT_FOCUS_DURATION;
>>>>>>> 5f456dbc
    }
  } else if (selection.kind === 'THREAD_STATE') {
    const threadState = globals.threadStateDetails;
    if (threadState.ts && threadState.dur) {
<<<<<<< HEAD
      startTs = threadState.ts + globals.state.traceTime.startSec;
=======
      startTs = threadState.ts;
>>>>>>> 5f456dbc
      endTs = startTs + threadState.dur;
    }
  } else if (selection.kind === 'COUNTER') {
    startTs = selection.leftTs;
    endTs = selection.rightTs;
  } else if (selection.kind === 'AREA') {
    const selectedArea = globals.state.areas[selection.areaId];
    if (selectedArea) {
<<<<<<< HEAD
      startTs = selectedArea.startSec;
      endTs = selectedArea.endSec;
=======
      startTs = selectedArea.start;
      endTs = selectedArea.end;
>>>>>>> 5f456dbc
    }
  } else if (selection.kind === 'NOTE') {
    const selectedNote = globals.state.notes[selection.id];
    // Notes can either be default or area notes. Area notes are handled
    // above in the AREA case.
    if (selectedNote && selectedNote.noteType === 'DEFAULT') {
      startTs = selectedNote.timestamp;
<<<<<<< HEAD
      endTs = selectedNote.timestamp + INSTANT_FOCUS_DURATION_S;
    }
  } else if (selection.kind === 'LOG') {
    // TODO(hjd): Make focus selection work for logs.
  } else if (selection.kind === 'DEBUG_SLICE') {
    startTs = selection.startS;
    if (selection.durationS > 0) {
      endTs = startTs + selection.durationS;
    } else {
      endTs = startTs + INSTANT_FOCUS_DURATION_S;
=======
      endTs = selectedNote.timestamp + INSTANT_FOCUS_DURATION;
    }
  } else if (selection.kind === 'LOG') {
    // TODO(hjd): Make focus selection work for logs.
  } else if (
      selection.kind === 'DEBUG_SLICE' ||
      selection.kind === 'TOP_LEVEL_SCROLL') {
    startTs = selection.start;
    if (selection.duration > 0) {
      endTs = startTs + selection.duration;
    } else {
      endTs = startTs + INSTANT_FOCUS_DURATION;
>>>>>>> 5f456dbc
    }
  }

  return {startTs, endTs};
}


function lockSliceSpan(persistent = false) {
  const range = findTimeRangeOfSelection();
  if (range.startTs !== -1n && range.endTs !== -1n &&
      globals.state.currentSelection !== null) {
    const tracks = globals.state.currentSelection.trackId ?
        [globals.state.currentSelection.trackId] :
        [];
    const area: Area = {start: range.startTs, end: range.endTs, tracks};
    globals.dispatch(Actions.markArea({area, persistent}));
  }
}

export function findCurrentSelection() {
  const selection = globals.state.currentSelection;
  if (selection === null) return;

  const range = findTimeRangeOfSelection();
<<<<<<< HEAD
  if (range.startTs !== -1 && range.endTs !== -1) {
=======
  if (range.startTs !== -1n && range.endTs !== -1n) {
>>>>>>> 5f456dbc
    focusHorizontalRange(range.startTs, range.endTs);
  }

  if (selection.trackId) {
    verticalScrollToTrack(selection.trackId, true);
  }
}<|MERGE_RESOLUTION|>--- conflicted
+++ resolved
@@ -57,13 +57,8 @@
     if (selection !== null && selection.kind === 'AREA') {
       const area = globals.state.areas[selection.areaId];
       const coversEntireTimeRange =
-<<<<<<< HEAD
-          globals.state.traceTime.startSec === area.startSec &&
-          globals.state.traceTime.endSec === area.endSec;
-=======
           globals.state.traceTime.start === area.start &&
           globals.state.traceTime.end === area.end;
->>>>>>> 5f456dbc
       if (!coversEntireTimeRange) {
         // If the current selection is an area which does not cover the entire
         // time range, preserve the list of selected tracks and expand the time
@@ -78,18 +73,11 @@
       // If the current selection is not an area, select all.
       tracksToSelect = Object.keys(globals.state.tracks);
     }
-<<<<<<< HEAD
-    globals.dispatch(Actions.selectArea({
-      area: {
-        startSec: globals.state.traceTime.startSec,
-        endSec: globals.state.traceTime.endSec,
-=======
     const {start, end} = globals.state.traceTime;
     globals.dispatch(Actions.selectArea({
       area: {
         start,
         end,
->>>>>>> 5f456dbc
         tracks: tracksToSelect,
       },
     }));
@@ -216,33 +204,15 @@
   }
 }
 
-<<<<<<< HEAD
-function findTimeRangeOfSelection(): {startTs: number, endTs: number} {
-  const selection = globals.state.currentSelection;
-  let startTs = -1;
-  let endTs = -1;
-=======
 function findTimeRangeOfSelection(): {startTs: TPTime, endTs: TPTime} {
   const selection = globals.state.currentSelection;
   let startTs = -1n;
   let endTs = -1n;
->>>>>>> 5f456dbc
   if (selection === null) {
     return {startTs, endTs};
   } else if (selection.kind === 'SLICE' || selection.kind === 'CHROME_SLICE') {
     const slice = globals.sliceDetails;
     if (slice.ts && slice.dur !== undefined && slice.dur > 0) {
-<<<<<<< HEAD
-      startTs = slice.ts + globals.state.traceTime.startSec;
-      endTs = startTs + slice.dur;
-    } else if (slice.ts) {
-      startTs = slice.ts + globals.state.traceTime.startSec;
-      // This will handle either:
-      // a)slice.dur === -1 -> unfinished slice
-      // b)slice.dur === 0  -> instant event
-      endTs = slice.dur === -1 ? globals.state.traceTime.endSec :
-                                 startTs + INSTANT_FOCUS_DURATION_S;
-=======
       startTs = slice.ts;
       endTs = startTs + slice.dur;
     } else if (slice.ts) {
@@ -252,16 +222,11 @@
       // b)slice.dur === 0  -> instant event
       endTs = slice.dur === -1n ? startTs + INCOMPLETE_SLICE_DURATION :
                                   startTs + INSTANT_FOCUS_DURATION;
->>>>>>> 5f456dbc
     }
   } else if (selection.kind === 'THREAD_STATE') {
     const threadState = globals.threadStateDetails;
     if (threadState.ts && threadState.dur) {
-<<<<<<< HEAD
-      startTs = threadState.ts + globals.state.traceTime.startSec;
-=======
       startTs = threadState.ts;
->>>>>>> 5f456dbc
       endTs = startTs + threadState.dur;
     }
   } else if (selection.kind === 'COUNTER') {
@@ -270,13 +235,8 @@
   } else if (selection.kind === 'AREA') {
     const selectedArea = globals.state.areas[selection.areaId];
     if (selectedArea) {
-<<<<<<< HEAD
-      startTs = selectedArea.startSec;
-      endTs = selectedArea.endSec;
-=======
       startTs = selectedArea.start;
       endTs = selectedArea.end;
->>>>>>> 5f456dbc
     }
   } else if (selection.kind === 'NOTE') {
     const selectedNote = globals.state.notes[selection.id];
@@ -284,18 +244,6 @@
     // above in the AREA case.
     if (selectedNote && selectedNote.noteType === 'DEFAULT') {
       startTs = selectedNote.timestamp;
-<<<<<<< HEAD
-      endTs = selectedNote.timestamp + INSTANT_FOCUS_DURATION_S;
-    }
-  } else if (selection.kind === 'LOG') {
-    // TODO(hjd): Make focus selection work for logs.
-  } else if (selection.kind === 'DEBUG_SLICE') {
-    startTs = selection.startS;
-    if (selection.durationS > 0) {
-      endTs = startTs + selection.durationS;
-    } else {
-      endTs = startTs + INSTANT_FOCUS_DURATION_S;
-=======
       endTs = selectedNote.timestamp + INSTANT_FOCUS_DURATION;
     }
   } else if (selection.kind === 'LOG') {
@@ -308,7 +256,6 @@
       endTs = startTs + selection.duration;
     } else {
       endTs = startTs + INSTANT_FOCUS_DURATION;
->>>>>>> 5f456dbc
     }
   }
 
@@ -333,11 +280,7 @@
   if (selection === null) return;
 
   const range = findTimeRangeOfSelection();
-<<<<<<< HEAD
-  if (range.startTs !== -1 && range.endTs !== -1) {
-=======
   if (range.startTs !== -1n && range.endTs !== -1n) {
->>>>>>> 5f456dbc
     focusHorizontalRange(range.startTs, range.endTs);
   }
 
