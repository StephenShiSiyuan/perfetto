--- conflicted
+++ resolved
@@ -228,32 +228,18 @@
 
     const {visibleTimeScale} = globals.frontendLocalState;
     // Draw vertical line when hovering on the notes panel.
-<<<<<<< HEAD
-    if (globals.state.hoveredNoteTimestamp !== -1) {
-      drawVerticalLineAtTime(
-          ctx,
-          localState.timeScale,
-=======
     if (globals.state.hoveredNoteTimestamp !== -1n) {
       drawVerticalLineAtTime(
           ctx,
           visibleTimeScale,
->>>>>>> 5f456dbc
           globals.state.hoveredNoteTimestamp,
           size.height,
           `#aaa`);
     }
-<<<<<<< HEAD
-    if (globals.state.hoverCursorTimestamp !== -1) {
-      drawVerticalLineAtTime(
-          ctx,
-          localState.timeScale,
-=======
     if (globals.state.hoverCursorTimestamp !== -1n) {
       drawVerticalLineAtTime(
           ctx,
           visibleTimeScale,
->>>>>>> 5f456dbc
           globals.state.hoverCursorTimestamp,
           size.height,
           `#344596`);
@@ -292,11 +278,7 @@
             1);
       } else if (note.noteType === 'DEFAULT') {
         drawVerticalLineAtTime(
-<<<<<<< HEAD
-            ctx, localState.timeScale, note.timestamp, size.height, note.color);
-=======
             ctx, visibleTimeScale, note.timestamp, size.height, note.color);
->>>>>>> 5f456dbc
       }
     }
   }
