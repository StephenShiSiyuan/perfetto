--- conflicted
+++ resolved
@@ -22,15 +22,6 @@
 runs:
   using: "composite"
   steps:
-    - name: Setup Google Cloud config
-      shell: bash
-      run: |
-        # Setup Google Cloud config
-        # Token is generated in 'infra/ci/worker/sandbox_runner.py'
-        gcloud config set auth/access_token_file $SVC_TOKEN_PATH
-        # Suppress warning about "parallel composite upload" when using 'storage cp --storage-class=STANDARD'
-        gcloud config set storage/parallel_composite_upload_enabled True
-
     - name: Compute cache key
       id: cachekey
       shell: bash
@@ -39,97 +30,6 @@
         flags="${{ inputs.install-flags }}"
         if [ -z "$flags" ]; then
           echo "flags_key=default" >> "$GITHUB_OUTPUT"
-<<<<<<< HEAD
-        else
-          echo "flags_key=$(echo "$flags" | tr ' -' '_')" >> "$GITHUB_OUTPUT"
-        fi
-
-    # When restoring the buildtools cache, we don't want to overwrite files or folders that are stored in git.
-    - name: Generate list of files to ignore
-      id: files_to_ignore
-      shell: bash
-      run: |
-        # Generate list of files in 'buildtools/' stored in git.
-        FILES_TO_IGNORE_PATH=$(mktemp /tmp/files-to-ignore-XXXXX.txt)
-        git ls-tree HEAD:buildtools --name-only > "$FILES_TO_IGNORE_PATH"
-        echo "file_path=$FILES_TO_IGNORE_PATH" >> "$GITHUB_OUTPUT"
-
-    - name: Restore buildtools from cache
-      id: restore_buildtools_cache
-      shell: bash
-      env:
-        GCS_BUCKET: gs://perfetto-ci-artifacts
-        CACHE_PATH: cache/buildtools-${{ steps.cachekey.outputs.flags_key }}/buildtools.tar
-        FILES_TO_IGNORE_PATH: ${{ steps.files_to_ignore.outputs.file_path }}
-        LOCAL_BUILDTOOLS_HASH: ${{ hashFiles('buildtools/**', 'tools/install-build-deps') }}
-        CACHED_BUILDTOOLS_HASH_FILE_PATH: buildtools/buildtools_hash_revision_for_cache_on_ci.txt
-      run: |
-        # Restore content of 'buildtools/' folder from cache.
-        CACHED_TAR_PATH=$(mktemp /tmp/buildtools-cache-XXXXXX.tar)
-        cp_output=""
-        if cp_output=$(gcloud storage cp "$GCS_BUCKET/$CACHE_PATH" "$CACHED_TAR_PATH" 2>&1); then
-          echo "$cp_output"
-        
-          # '--exclude-from' is used to not overwrite files or folders that are stored in git. 
-          # '--keep-old-files' is used to prevent accidentally overwriting existing files in 'buildtools/'.             
-          tar --keep-old-files --preserve-permissions --extract --exclude-from="$FILES_TO_IGNORE_PATH" --file="$CACHED_TAR_PATH" --directory=buildtools
-        
-          if [ -f "$CACHED_BUILDTOOLS_HASH_FILE_PATH" ]; then
-            CACHED_BUILDTOOLS_HASH=$(cat "$CACHED_BUILDTOOLS_HASH_FILE_PATH")
-          else
-            CACHED_BUILDTOOLS_HASH="0"
-          fi
-        
-          echo "LOCAL_BUILDTOOLS_HASH: $LOCAL_BUILDTOOLS_HASH"
-          echo "CACHED_BUILDTOOLS_HASH: $CACHED_BUILDTOOLS_HASH"
-        
-          if [[ "$CACHED_BUILDTOOLS_HASH" != "$LOCAL_BUILDTOOLS_HASH" ]]; then
-            # Rewrite the hash file, it is saved as part of 'buildtools/' cache.
-            echo "$LOCAL_BUILDTOOLS_HASH" > "$CACHED_BUILDTOOLS_HASH_FILE_PATH"
-            echo "update_cache=true" >> "$GITHUB_OUTPUT" 
-          fi
-        
-          rm "$CACHED_TAR_PATH"
-        
-          echo "Cache restored, OK"
-        elif [[ "$cp_output" =~ "The following URLs matched no objects or files" ]]; then
-          echo "Cache not found, OK"
-        else
-          echo "Can't download cache: $cp_output"
-        fi
-
-    - name: Run install-build-deps
-      shell: bash
-      # 'tools/install-build-deps' script will check the hashes and download the correct deps if the restored cache is too old or too new.
-      run: tools/install-build-deps ${{ inputs.install-flags }}
-
-    - name: Save buildtools cache (only on main)
-#      if: github.ref == 'refs/heads/main'
-      shell: bash
-      env:
-        GCS_BUCKET: gs://perfetto-ci-artifacts
-        CACHE_PATH: cache/buildtools-${{ steps.cachekey.outputs.flags_key }}/buildtools.tar
-        FILES_TO_IGNORE_PATH: ${{ steps.files_to_ignore.outputs.file_path }}
-        UPDATE_CACHE: ${{steps.restore_buildtools_cache.outputs.update_cache  }}
-      run: |
-        # Save content of 'buildtools/' folder to cache.
-        TAR_PATH=$(mktemp /tmp/buildtools-XXXXXX.tar)
-
-        # '--exclude-from' is used to not cache files or folders that are stored in git.
-        # '--sort=name' is used to make archive more reproducible
-        tar --create --sort=name --preserve-permissions --exclude-from="$FILES_TO_IGNORE_PATH" --file="$TAR_PATH" --directory=buildtools .
-        
-        echo "UPDATE_CACHE: $UPDATE_CACHE"
-        
-        # Content of 'buildtools/' rarely changes, no need to upload the cache it on each build, even if nothing changes.
-        if [[ "$UPDATE_CACHE" == "true" ]]; then
-          gcloud storage cp "$TAR_PATH" "$GCS_BUCKET/$CACHE_PATH"
-        else
-          echo "The buildtools cache doesn't change, no need to upload it."
-        fi
-        
-        rm "$TAR_PATH"
-=======
         else
           echo "flags_key=$(echo "$flags" | tr ' -' '_')" >> "$GITHUB_OUTPUT"
         fi
@@ -234,5 +134,4 @@
           rm "$TAR_PATH"
         else
           echo "The buildtools cache doesn't change, no need to upload it."
-        fi
->>>>>>> 77439d5e
+        fi