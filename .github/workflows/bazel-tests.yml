# Copyright (C) 2025 The Android Open Source Project
#
# Licensed under the Apache License, Version 2.0 (the "License");
# you may not use this file except in compliance with the License.
# You may obtain a copy of the License at
#
#      http://www.apache.org/licenses/LICENSE-2.0
#
# Unless required by applicable law or agreed to in writing, software
# distributed under the License is distributed on an "AS IS" BASIS,
# WITHOUT WARRANTIES OR CONDITIONS OF ANY KIND, either express or implied.
# See the License for the specific language governing permissions and
# limitations under the License.

# This workflow is triggered by analyze.yml
name: Perfetto CI [bazel]
on:
  workflow_call:
env:
  # /tmp/cache contains {ccache, bazelcache} and generally any other cache
  # that should be persisted across jobs, but only updated from the main
  # branch. This is populated by the "actions/cache/restore" step below.
  PERFETTO_CACHE_DIR: /tmp/cache
  PERFETTO_ARTIFACTS_ROOT: /tmp/artifacts
  PYTHONUNBUFFERED: 1
jobs:
  bazel:
    runs-on: self-hosted
    timeout-minutes: 45
    env:
      PERFETTO_CI_JOB_ID: gh-${{ github.run_id }}-bazel
      PERFETTO_CI_BUILD_CACHE_KEY: build-cache-bazel
    steps:
      - uses: actions/checkout@v4

      - name: Setup cache directory
<<<<<<< HEAD
        run: bash .github/workflows/ccache_env.sh | tee -a $GITHUB_ENV
=======
        shell: bash
        run: |
          mkdir -p "$PERFETTO_CACHE_DIR"
          bash .github/workflows/ccache_env.sh | tee -a $GITHUB_ENV
>>>>>>> 08887b39

      - name: Setup artifacts
        shell: bash
        run: |
          PERFETTO_ARTIFACTS_DIR=$PERFETTO_ARTIFACTS_ROOT/$PERFETTO_CI_JOB_ID
          echo "PERFETTO_ARTIFACTS_DIR=$PERFETTO_ARTIFACTS_DIR" >> $GITHUB_ENV
          mkdir -p $PERFETTO_ARTIFACTS_DIR

      - name: Restore cache
        uses: ./.github/actions/cache-on-google-cloud-storage/restore
        with:
          directory: ${{ env.PERFETTO_CACHE_DIR }}
          cache_key: ${{ env.PERFETTO_CI_BUILD_CACHE_KEY }}

      - uses: ./.github/actions/install-build-deps
        with:
          install-flags: --bazel

      - name: Build Bazel
        shell: bash
        run: |
          BAZEL_DISK_CACHE_FOLDER="$PERFETTO_CACHE_DIR/bazel-disk-cache"
          # Cleanup the cache if any of the two conditions are true.
          BAZEL_DISK_CACHE_GC_OPTIONS="--experimental_disk_cache_gc_max_age=7d --experimental_disk_cache_gc_max_size=10G"
          # We don't run a bazel daemon in background, so we do a GC during the build,
          # that's why we specify _idle_delay=0.
          BAZEL_DISK_CACHE_GC_OPTIONS+=" --experimental_disk_cache_gc_idle_delay=0"
          BAZEL_DISK_CACHE_FLAGS="--disk_cache=${BAZEL_DISK_CACHE_FOLDER} ${BAZEL_DISK_CACHE_GC_OPTIONS}"
          tools/bazel build //:all ${BAZEL_DISK_CACHE_FLAGS} --verbose_failures
          tools/bazel build //python:all ${BAZEL_DISK_CACHE_FLAGS} --verbose_failures

      - name: Smoke tests
        shell: bash
        run: |
          ./bazel-bin/traced &
          ./bazel-bin/traced_probes &
          sleep 5
          TRACE="$PERFETTO_ARTIFACTS_DIR/bazel.trace"
          ./bazel-bin/perfetto -c :test -o $TRACE
          kill $(jobs -p)
          ./bazel-bin/trace_processor_shell -q <(echo 'select count(1) from sched') $TRACE

      - name: Update cache (if on main)
#        if: github.ref == 'refs/heads/main'
        uses: ./.github/actions/cache-on-google-cloud-storage/save
        with:
          directory: ${{ env.PERFETTO_CACHE_DIR }}
          cache_key: ${{ env.PERFETTO_CI_BUILD_CACHE_KEY }}<|MERGE_RESOLUTION|>--- conflicted
+++ resolved
@@ -34,14 +34,8 @@
       - uses: actions/checkout@v4
 
       - name: Setup cache directory
-<<<<<<< HEAD
+        shell: bash
         run: bash .github/workflows/ccache_env.sh | tee -a $GITHUB_ENV
-=======
-        shell: bash
-        run: |
-          mkdir -p "$PERFETTO_CACHE_DIR"
-          bash .github/workflows/ccache_env.sh | tee -a $GITHUB_ENV
->>>>>>> 08887b39
 
       - name: Setup artifacts
         shell: bash
