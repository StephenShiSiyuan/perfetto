# Copyright (C) 2025 The Android Open Source Project
#
# Licensed under the Apache License, Version 2.0 (the "License");
# you may not use this file except in compliance with the License.
# You may obtain a copy of the License at
#
#      http://www.apache.org/licenses/LICENSE-2.0
#
# Unless required by applicable law or agreed to in writing, software
# distributed under the License is distributed on an "AS IS" BASIS,
# WITHOUT WARRANTIES OR CONDITIONS OF ANY KIND, either express or implied.
# See the License for the specific language governing permissions and
# limitations under the License.

# This workflow is triggered by analyze.yml
name: Perfetto CI [linux]
on:
  workflow_call:
env:
  # /tmp/cache contains {ccache, bazelcache} and generally any other cache
  # that should be persisted across jobs, but only updated from the main
  # branch. This is populated by the "actions/cache/restore" step below.
  PERFETTO_CACHE_DIR: /tmp/cache
  PERFETTO_ARTIFACTS_ROOT: /tmp/artifacts
  PYTHONUNBUFFERED: 1
jobs:
  linux:
    runs-on: self-hosted
    timeout-minutes: 45
    strategy:
      fail-fast: false  # Don't cancel all jobs if one fails (to detect flakes).
      matrix:
        config:
          - name: clang-x86_64-debug
            PERFETTO_TEST_GN_ARGS: 'is_debug=true is_hermetic_clang=false non_hermetic_clang_stdlib=\"libc++\" enable_perfetto_merged_protos_check=true cc_wrapper=\"ccache\"'
            PERFETTO_INSTALL_BUILD_DEPS_ARGS: ''
          - name: clang-x86_64-tsan
            PERFETTO_TEST_GN_ARGS: 'is_debug=false is_tsan=true cc_wrapper=\"ccache\"'
            PERFETTO_INSTALL_BUILD_DEPS_ARGS: ''
          - name: clang-x86_64-msan
            PERFETTO_TEST_GN_ARGS: 'is_debug=false is_msan=true cc_wrapper=\"ccache\"'
            PERFETTO_INSTALL_BUILD_DEPS_ARGS: ''
          - name: clang-x86_64-asan_lsan
            PERFETTO_TEST_GN_ARGS: 'is_debug=false is_asan=true is_lsan=true cc_wrapper=\"ccache\"'
            PERFETTO_INSTALL_BUILD_DEPS_ARGS: ''
          - name: clang-x86-release
            PERFETTO_TEST_GN_ARGS: 'is_debug=false target_cpu=\"x86\" cc_wrapper=\"ccache\"'
            PERFETTO_INSTALL_BUILD_DEPS_ARGS: ''
          - name: gcc8-x86_64-release
            PERFETTO_TEST_GN_ARGS: 'is_debug=false is_clang=false enable_perfetto_grpc=true cc=\"gcc-8\" cxx=\"g++-8\" cc_wrapper=\"ccache\" enable_perfetto_llvm_symbolizer=true'
            PERFETTO_INSTALL_BUILD_DEPS_ARGS: '--grpc'
    env:
      PERFETTO_CI_BUILD_CACHE_KEY: build-cache-${{ matrix.config.name }}
      PERFETTO_CI_JOB_ID: gh-${{ github.run_id }}-${{ matrix.config.name }}
    steps:
      - uses: actions/checkout@v4

<<<<<<< HEAD
      - name: Setup cache directory
        shell: bash
        run: |
          mkdir -p "$PERFETTO_CACHE_DIR"
          bash .github/workflows/ccache_env.sh | tee -a $GITHUB_ENV
=======
      - name: Setup ccache
        shell: bash
        run: bash .github/workflows/ccache_env.sh | tee -a $GITHUB_ENV
>>>>>>> 09d5f15c

      - name: Setup artifacts
        shell: bash
        run: |
          PERFETTO_ARTIFACTS_DIR=$PERFETTO_ARTIFACTS_ROOT/$PERFETTO_CI_JOB_ID
          echo "PERFETTO_ARTIFACTS_DIR=$PERFETTO_ARTIFACTS_DIR" >> $GITHUB_ENV
          mkdir -p $PERFETTO_ARTIFACTS_DIR

      - name: Restore cache
        uses: ./.github/actions/cache-on-google-cloud-storage/restore
        with:
          directory: ${{ env.PERFETTO_CACHE_DIR }}
          cache_key: ${{ env.PERFETTO_CI_BUILD_CACHE_KEY }}

      - uses: ./.github/actions/install-build-deps
        with:
          install-flags: ${{ matrix.config.PERFETTO_INSTALL_BUILD_DEPS_ARGS }}

      - name: Run GN
        env:
          # We hop through this env var to preserve quote escaping.
          GN_ARGS: ${{ matrix.config.PERFETTO_TEST_GN_ARGS }}
        shell: bash
        run: tools/gn gen out/dist --args="${{ env.GN_ARGS }}" --check

      - name: Build
        shell: bash
        run: tools/ninja -C out/dist

      - name: Print ccache stats
        shell: bash
        run: ccache --show-stats

      - name: setup symbolizer paths
        shell: bash
        run: |
          if [[ -e buildtools/linux64/clang/bin/llvm-symbolizer ]]; then
            echo "ASAN_SYMBOLIZER_PATH=$(readlink -f buildtools/linux64/clang/bin/llvm-symbolizer)" >> $GITHUB_ENV
            echo "MSAN_SYMBOLIZER_PATH=$(readlink -f buildtools/linux64/clang/bin/llvm-symbolizer)" >> $GITHUB_ENV
          fi

      - name: perfetto_unittests
        shell: bash
        run: out/dist/perfetto_unittests

      - name: perfetto_integrationtests
        shell: bash
        run: out/dist/perfetto_integrationtests

      - name: trace_processor_minimal_smoke_tests
        shell: bash
        run: out/dist/trace_processor_minimal_smoke_tests

      - name: Find trace_processor_shell
        shell: bash
        run: |
          # If this is a split host+target build, use the trace_processor_shell
          # binary from the host directory. In some cases (e.g. lsan x86 builds)
          # the host binary that is copied into the target directory cannot run
          # because depends on libc++.so within the same folder (which is built
          # using target bitness, not host bitness).
          HOST_OUT_PATH=out/dist/gcc_like_host
          if [ ! -f $HOST_OUT_PATH/trace_processor_shell ]; then
            HOST_OUT_PATH=out/dist
          fi
          echo "HOST_OUT_PATH=$HOST_OUT_PATH" >> $GITHUB_ENV

      - name: TraceProcessor diff tests
        shell: bash
        run: |
          mkdir -p "$PERFETTO_ARTIFACTS_DIR/perf"
          tools/diff_test_trace_processor.py \
            --perf-file=$PERFETTO_ARTIFACTS_DIR/perf/tp-perf-all.json \
            $HOST_OUT_PATH/trace_processor_shell

      - name: TraceProcessor python tests
        shell: bash
        run: python/run_tests.py $HOST_OUT_PATH

      - name: perfetto_benchmarks (functional-only)
        if: ${{ !(contains(matrix.name, 'msan') || contains(matrix.name, 'asan') || contains(matrix.name, 'tsan')) }}
        shell: bash
        run: |
          # Don't run benchmarks under x86 (running out of address space because
          # of 4GB) limit or debug (too slow and pointless).
          HOST_CPU="$(tools/gn args --short --list=host_cpu out/dist | awk '{print $3}' | sed -e 's/^"//' -e 's/"$//')"
          TARGET_CPU="$(tools/gn args --short --list=target_cpu out/dist | awk '{print $3}' | sed -e 's/^"//' -e 's/"$//')"
          IS_DEBUG="$(tools/gn args --short --list=is_debug out/dist | awk '{print $3}')"
          if [[ !("$TARGET_CPU" == "x86" || ("$TARGET_CPU" == "" && "$HOST_CPU" == "x86")) && "$IS_DEBUG" == "false" ]]; then
            BENCHMARK_FUNCTIONAL_TEST_ONLY=true out/dist/perfetto_benchmarks
          fi

      - name: Upload artifacts to GCS
        if: ${{ always() }}
        shell: bash
        run: |
          /opt/ci/artifacts_uploader.py --rm ${{ env.PERFETTO_ARTIFACTS_ROOT }}

      - name: Update cache (if on main)
#        if: github.ref == 'refs/heads/main'
        uses: ./.github/actions/cache-on-google-cloud-storage/save
        with:
          directory: ${{ env.PERFETTO_CACHE_DIR }}
          cache_key: ${{ env.PERFETTO_CI_BUILD_CACHE_KEY }}<|MERGE_RESOLUTION|>--- conflicted
+++ resolved
@@ -55,17 +55,11 @@
     steps:
       - uses: actions/checkout@v4
 
-<<<<<<< HEAD
       - name: Setup cache directory
         shell: bash
         run: |
           mkdir -p "$PERFETTO_CACHE_DIR"
           bash .github/workflows/ccache_env.sh | tee -a $GITHUB_ENV
-=======
-      - name: Setup ccache
-        shell: bash
-        run: bash .github/workflows/ccache_env.sh | tee -a $GITHUB_ENV
->>>>>>> 09d5f15c
 
       - name: Setup artifacts
         shell: bash
