--- conflicted
+++ resolved
@@ -20,9 +20,6 @@
 
 cp -a ${OUT_PATH}/ui/dist/ /ci/artifacts/ui
 
-<<<<<<< HEAD
-ui/run-unittests --out ${OUT_PATH} --no-build
-=======
 ui/run-unittests --out ${OUT_PATH} --no-build
 
 set +e
@@ -33,5 +30,4 @@
 if [ $RES -ne 0 -a -d ${OUT_PATH}/ui-test-artifacts ]; then
   cp -a ${OUT_PATH}/ui-test-artifacts /ci/artifacts/ui-test-artifacts
   exit $RES
-fi
->>>>>>> e76740cd
+fi