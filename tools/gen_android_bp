#!/usr/bin/env python3
# Copyright (C) 2017 The Android Open Source Project
#
# Licensed under the Apache License, Version 2.0 (the "License");
# you may not use this file except in compliance with the License.
# You may obtain a copy of the License at
#
#      http://www.apache.org/licenses/LICENSE-2.0
#
# Unless required by applicable law or agreed to in writing, software
# distributed under the License is distributed on an "AS IS" BASIS,
# WITHOUT WARRANTIES OR CONDITIONS OF ANY KIND, either express or implied.
# See the License for the specific language governing permissions and
# limitations under the License.

# This tool translates a collection of BUILD.gn files into a mostly equivalent
# Android.bp file for the Android Soong build system. The input to the tool is a
# JSON description of the GN build definition generated with the following
# command:
#
#   gn desc out --format=json --all-toolchains "//*" > desc.json
#
# The tool is then given a list of GN labels for which to generate Android.bp
# build rules. The dependencies for the GN labels are squashed to the generated
# Android.bp target, except for actions which get their own genrule. Some
# libraries are also mapped to their Android equivalents -- see |builtin_deps|.

import argparse
import json
import os
import re
import sys
from typing import Dict
from typing import List
from typing import Optional

import gn_utils
from gn_utils import GnParser

from compat import itervalues

ROOT_DIR = os.path.dirname(os.path.dirname(os.path.abspath(__file__)))

# Arguments for the GN output directory.
gn_args = ' '.join([
    'is_debug=false',
    'is_perfetto_build_generator=true',
    'perfetto_build_with_android=true',
    'target_cpu="arm"',
    'target_os="android"',
])

# Default targets to translate to the blueprint file.
default_targets = [
    '//:libperfetto_client_experimental',
    '//:libperfetto',
    '//:perfetto_integrationtests',
    '//:perfetto_unittests',
    '//protos/perfetto/trace:perfetto_trace_protos',
    '//src/android_internal:libperfetto_android_internal',
    '//src/base:perfetto_base_default_platform',
    '//src/perfetto_cmd:perfetto',
    '//src/perfetto_cmd:trigger_perfetto',
    '//src/profiling/memory:heapprofd_client',
    '//src/profiling/memory:heapprofd_client_api',
    '//src/profiling/memory:heapprofd_api_noop',
    '//src/profiling/memory:heapprofd',
    '//src/profiling/memory:heapprofd_standalone_client',
    '//src/profiling/perf:traced_perf',
    '//src/traced/probes:traced_probes',
    '//src/traced/service:traced',
    '//src/trace_processor:trace_processor_shell',
    '//test/cts:perfetto_cts_deps',
    '//test/cts:perfetto_cts_jni_deps',
    '//test:perfetto_gtest_logcat_printer',
<<<<<<< HEAD
=======
    '//test:perfetto_end_to_end_integrationtests',
>>>>>>> 45332e04
    '//test/vts:perfetto_vts_deps',
]

# Host targets
ipc_plugin = '//src/ipc/protoc_plugin:ipc_plugin(%s)' % gn_utils.HOST_TOOLCHAIN
protozero_plugin = '//src/protozero/protoc_plugin:protozero_plugin(%s)' % (
    gn_utils.HOST_TOOLCHAIN)
cppgen_plugin = '//src/protozero/protoc_plugin:cppgen_plugin(%s)' % (
    gn_utils.HOST_TOOLCHAIN)

default_targets += [
    '//src/traceconv:traceconv(%s)' % gn_utils.HOST_TOOLCHAIN,
    protozero_plugin,
    ipc_plugin,
]

# Defines a custom init_rc argument to be applied to the corresponding output
# blueprint target.
target_initrc = {
    '//src/traced/service:traced': {'perfetto.rc'},
    '//src/profiling/memory:heapprofd': {'heapprofd.rc'},
    '//src/profiling/perf:traced_perf': {'traced_perf.rc'},
}

target_host_supported = [
    '//:libperfetto',
    '//:libperfetto_client_experimental',
    '//protos/perfetto/trace:perfetto_trace_protos',
    '//src/trace_processor:demangle',
    '//src/trace_processor:trace_processor_shell',
    '//src/traced/probes:traced_probes',
    '//src/traced/service:traced',
]

target_vendor_available = [
    '//:libperfetto_client_experimental',
]

# Proto target groups which will be made public.
proto_groups = {
    'trace': [
        '//protos/perfetto/trace:non_minimal_source_set',
        '//protos/perfetto/trace:minimal_source_set'
    ],
}

needs_libfts = [
    '//:perfetto_unittests',
    '//src/trace_processor:trace_processor_shell',
    '//src/traceconv:traceconv',
]

# All module names are prefixed with this string to avoid collisions.
module_prefix = 'perfetto_'

# Shared libraries which are directly translated to Android system equivalents.
shared_library_allowlist = [
    'android',
    'android.hardware.atrace@1.0',
    'android.hardware.health@2.0',
    'android.hardware.health-V2-ndk',
    'android.hardware.power.stats@1.0',
    'android.hardware.power.stats-V1-cpp',
    'base',
    'binder',
    'binder_ndk',
    'cutils',
    'hidlbase',
    'hidltransport',
    'hwbinder',
    'incident',
    'log',
    'services',
    'statssocket',
    'tracingproxy',
    'utils',
    'statspull',
]

# Static libraries which are directly translated to Android system equivalents.
static_library_allowlist = [
    'statslog_perfetto',
]

# Name of the module which settings such as compiler flags for all other
# modules.
defaults_module = module_prefix + 'defaults'

# Location of the project in the Android source tree.
tree_path = 'external/perfetto'

# Path for the protobuf sources in the standalone build.
buildtools_protobuf_src = '//buildtools/protobuf/src'

# Location of the protobuf src dir in the Android source tree.
android_protobuf_src = 'external/protobuf/src'

# Compiler flags which are passed through to the blueprint.
cflag_allowlist = r'^-DPERFETTO.*$'

# Compiler defines which are passed through to the blueprint.
define_allowlist = r'^(GOOGLE_PROTO.*)|(ZLIB_.*)|(USE_MMAP)$'

# The directory where the generated perfetto_build_flags.h will be copied into.
buildflags_dir = 'include/perfetto/base/build_configs/android_tree'


def enumerate_data_deps():
  with open(os.path.join(ROOT_DIR, 'tools', 'test_data.txt')) as f:
    lines = f.readlines()
  for line in (line.strip() for line in lines if not line.startswith('#')):
    assert os.path.exists(line), 'file %s should exist' % line
    if line.startswith('test/data/'):
      # Skip test data files that require GCS. They are only for benchmarks.
      # We don't run benchmarks in the android tree.
      continue
    if line.endswith('/.'):
      yield line[:-1] + '**/*'
    else:
      yield line


# Additional arguments to apply to Android.bp rules.
additional_args = {
    'heapprofd_client_api': [
        ('static_libs', {'libasync_safe'}),
        # heapprofd_client_api MUST NOT have global constructors. Because it
        # is loaded in an __attribute__((constructor)) of libc, we cannot
        # guarantee that the global constructors get run before it is used.
        ('cflags', {'-Wglobal-constructors', '-Werror=global-constructors'}),
        ('version_script', 'src/profiling/memory/heapprofd_client_api.map.txt'),
        ('stubs', {
            'versions': ['S'],
            'symbol_file': 'src/profiling/memory/heapprofd_client_api.map.txt',
        }),
        ('export_include_dirs', {'src/profiling/memory/include'}),
    ],
    'heapprofd_api_noop': [
        ('version_script', 'src/profiling/memory/heapprofd_client_api.map.txt'),
        ('stubs', {
            'versions': ['S'],
            'symbol_file': 'src/profiling/memory/heapprofd_client_api.map.txt',
        }),
        ('export_include_dirs', {'src/profiling/memory/include'}),
    ],
    'heapprofd_client': [
        ('include_dirs', {'bionic/libc'}),
        ('static_libs', {'libasync_safe'}),
    ],
    'heapprofd_standalone_client': [
        ('static_libs', {'libasync_safe'}),
        ('version_script', 'src/profiling/memory/heapprofd_client_api.map.txt'),
        ('export_include_dirs', {'src/profiling/memory/include'}),
        ('stl', 'libc++_static'),
    ],
    'perfetto_unittests': [
        ('data', set(enumerate_data_deps())),
        ('include_dirs', {'bionic/libc/kernel'}),
    ],
    'perfetto_integrationtests': [
        ('test_suites', {'general-tests'}),
        ('test_config', 'PerfettoIntegrationTests.xml'),
    ],
    'traced_probes': [('required', {
        'libperfetto_android_internal', 'trigger_perfetto', 'traced_perf',
        'mm_events'
    }),],
    'libperfetto_android_internal': [('static_libs', {'libhealthhalutils'}),],
    'trace_processor_shell': [
        ('strip', {
            'all': True
        }),
        ('host', {
            'stl': 'libc++_static',
            'dist': {
                'targets': ['sdk_repo']
            },
        }),
    ],
    'libperfetto_client_experimental': [
        ('apex_available', {
            '//apex_available:platform', 'com.android.art',
            'com.android.art.debug', 'com.android.tethering'
        }),
        ('min_sdk_version', '30'),
        ('shared_libs', {'liblog'}),
        ('export_include_dirs', {'include', buildflags_dir}),
    ],
    'perfetto_trace_protos': [
        ('apex_available', {
            '//apex_available:platform', 'com.android.art',
            'com.android.art.debug'
        }),
        ('min_sdk_version', 'S'),
    ],
    'libperfetto': [('export_include_dirs', {'include', buildflags_dir}),],
}


def enable_base_platform(module):
  module.srcs.add(':perfetto_base_default_platform')


def enable_gtest_and_gmock(module):
  module.static_libs.add('libgmock')
  module.static_libs.add('libgtest')
  if module.name != 'perfetto_gtest_logcat_printer':
    module.whole_static_libs.add('perfetto_gtest_logcat_printer')


def enable_protobuf_full(module):
  if module.type == 'cc_binary_host':
    module.static_libs.add('libprotobuf-cpp-full')
  elif module.host_supported:
    module.host.static_libs.add('libprotobuf-cpp-full')
    module.android.shared_libs.add('libprotobuf-cpp-full')
  else:
    module.shared_libs.add('libprotobuf-cpp-full')


def enable_protobuf_lite(module):
  module.shared_libs.add('libprotobuf-cpp-lite')


def enable_protoc_lib(module):
  if module.type == 'cc_binary_host':
    module.static_libs.add('libprotoc')
  else:
    module.shared_libs.add('libprotoc')


def enable_libunwindstack(module):
  if module.name != 'heapprofd_standalone_client':
    module.shared_libs.add('libunwindstack')
    module.shared_libs.add('libprocinfo')
    module.shared_libs.add('libbase')
  else:
    module.static_libs.add('libunwindstack')
    module.static_libs.add('libprocinfo')
    module.static_libs.add('libbase')
    module.static_libs.add('liblzma')
    module.static_libs.add('libdexfile_support')
    module.runtime_libs.add('libdexfile')  # libdexfile_support dependency


def enable_libunwind(module):
  # libunwind is disabled on Darwin so we cannot depend on it.
  pass


def enable_sqlite(module):
  if module.type == 'cc_binary_host':
    module.static_libs.add('libsqlite')
    module.static_libs.add('sqlite_ext_percentile')
  elif module.host_supported:
    # Copy what the sqlite3 command line tool does.
    module.android.shared_libs.add('libsqlite')
    module.android.shared_libs.add('libicu')
    module.android.shared_libs.add('liblog')
    module.android.shared_libs.add('libutils')
    module.android.static_libs.add('sqlite_ext_percentile')
    module.host.static_libs.add('libsqlite')
    module.host.static_libs.add('sqlite_ext_percentile')
  else:
    module.shared_libs.add('libsqlite')
    module.shared_libs.add('libicu')
    module.shared_libs.add('liblog')
    module.shared_libs.add('libutils')
    module.static_libs.add('sqlite_ext_percentile')


def enable_zlib(module):
  if module.type == 'cc_binary_host':
    module.static_libs.add('libz')
  elif module.host_supported:
    module.android.shared_libs.add('libz')
    module.host.static_libs.add('libz')
  else:
    module.shared_libs.add('libz')


def enable_uapi_headers(module):
  module.include_dirs.add('bionic/libc/kernel')


def enable_bionic_libc_platform_headers_on_android(module):
  module.header_libs.add('bionic_libc_platform_headers')


# Android equivalents for third-party libraries that the upstream project
# depends on.
builtin_deps = {
    '//gn:default_deps':
        lambda x: None,
    '//gn:gtest_main':
        lambda x: None,
    '//gn:protoc':
        lambda x: None,
    '//gn:base_platform':
        enable_base_platform,
    '//gn:gtest_and_gmock':
        enable_gtest_and_gmock,
    '//gn:libunwind':
        enable_libunwind,
    '//gn:protobuf_full':
        enable_protobuf_full,
    '//gn:protobuf_lite':
        enable_protobuf_lite,
    '//gn:protoc_lib':
        enable_protoc_lib,
    '//gn:libunwindstack':
        enable_libunwindstack,
    '//gn:sqlite':
        enable_sqlite,
    '//gn:zlib':
        enable_zlib,
    '//gn:bionic_kernel_uapi_headers':
        enable_uapi_headers,
    '//src/profiling/memory:bionic_libc_platform_headers_on_android':
        enable_bionic_libc_platform_headers_on_android,
}

# ----------------------------------------------------------------------------
# End of configuration.
# ----------------------------------------------------------------------------


class Error(Exception):
  pass


class ThrowingArgumentParser(argparse.ArgumentParser):

  def __init__(self, context):
    super(ThrowingArgumentParser, self).__init__()
    self.context = context

  def error(self, message):
    raise Error('%s: %s' % (self.context, message))


def write_blueprint_key_value(output, name, value, sort=True):
  """Writes a Blueprint key-value pair to the output"""

  if isinstance(value, bool):
    if value:
      output.append('    %s: true,' % name)
    else:
      output.append('    %s: false,' % name)
    return
  if not value:
    return
  if isinstance(value, set):
    value = sorted(value)
  if isinstance(value, list):
    output.append('    %s: [' % name)
    for item in sorted(value) if sort else value:
      output.append('        "%s",' % item)
    output.append('    ],')
    return
  if isinstance(value, Target):
    value.to_string(output)
    return
  if isinstance(value, dict):
    kv_output = []
    for k, v in value.items():
      write_blueprint_key_value(kv_output, k, v)

    output.append('    %s: {' % name)
    for line in kv_output:
      output.append('    %s' % line)
    output.append('    },')
    return
  output.append('    %s: "%s",' % (name, value))


class Target(object):
  """A target-scoped part of a module"""

  def __init__(self, name):
    self.name = name
    self.shared_libs = set()
    self.static_libs = set()
    self.whole_static_libs = set()
    self.cflags = set()
    self.dist = dict()
    self.strip = dict()
    self.stl = None

  def to_string(self, output):
    nested_out = []
    self._output_field(nested_out, 'shared_libs')
    self._output_field(nested_out, 'static_libs')
    self._output_field(nested_out, 'whole_static_libs')
    self._output_field(nested_out, 'cflags')
    self._output_field(nested_out, 'stl')
    self._output_field(nested_out, 'dist')
    self._output_field(nested_out, 'strip')

    if nested_out:
      output.append('    %s: {' % self.name)
      for line in nested_out:
        output.append('    %s' % line)
      output.append('    },')

  def _output_field(self, output, name, sort=True):
    value = getattr(self, name)
    return write_blueprint_key_value(output, name, value, sort)


class Module(object):
  """A single module (e.g., cc_binary, cc_test) in a blueprint."""

  def __init__(self, mod_type, name, gn_target):
    assert (gn_target)
    self.type = mod_type
    self.gn_target = gn_target
    self.name = name
    self.srcs = set()
    self.main: Optional[str] = None
    self.comment = 'GN: ' + gn_utils.label_without_toolchain(gn_target)
    self.shared_libs = set()
    self.static_libs = set()
    self.whole_static_libs = set()
    self.runtime_libs = set()
    self.tools = set()
    self.cmd: Optional[str] = None
    self.host_supported = False
    self.vendor_available = False
    self.init_rc = set()
    self.out = set()
    self.export_include_dirs = set()
    self.generated_headers = set()
    self.export_generated_headers = set()
    self.defaults = set()
    self.cflags = set()
    self.include_dirs = set()
    self.header_libs = set()
    self.required = set()
    self.user_debug_flag = False
    self.tool_files: Optional[List[str]] = None
    self.android = Target('android')
    self.host = Target('host')
    self.musl = Target('musl')
    self.lto: Optional[bool] = None
    self.stl = None
    self.dist = dict()
    self.strip = dict()
    self.data = set()
    self.apex_available = set()
    self.min_sdk_version = None
    self.proto = dict()
    # The genrule_XXX below are properties that must to be propagated back
    # on the module(s) that depend on the genrule.
    self.genrule_headers = set()
    self.genrule_srcs = set()
    self.genrule_shared_libs = set()
    self.version_script = None
    self.test_suites = set()
    self.test_config = None
    self.stubs = {}

  def to_string(self, output):
    if self.comment:
      output.append('// %s' % self.comment)
    output.append('%s {' % self.type)
    self._output_field(output, 'name')
    self._output_field(output, 'srcs')
    self._output_field(output, 'shared_libs')
    self._output_field(output, 'static_libs')
    self._output_field(output, 'whole_static_libs')
    self._output_field(output, 'runtime_libs')
    self._output_field(output, 'tools')
    self._output_field(output, 'cmd', sort=False)
    if self.host_supported:
      self._output_field(output, 'host_supported')
    if self.vendor_available:
      self._output_field(output, 'vendor_available')
    self._output_field(output, 'init_rc')
    self._output_field(output, 'out')
    self._output_field(output, 'export_include_dirs')
    self._output_field(output, 'generated_headers')
    self._output_field(output, 'export_generated_headers')
    self._output_field(output, 'defaults')
    self._output_field(output, 'cflags')
    self._output_field(output, 'include_dirs')
    self._output_field(output, 'header_libs')
    self._output_field(output, 'required')
    self._output_field(output, 'dist')
    self._output_field(output, 'strip')
    self._output_field(output, 'tool_files')
    self._output_field(output, 'data')
    self._output_field(output, 'stl')
    self._output_field(output, 'apex_available')
    self._output_field(output, 'min_sdk_version')
    self._output_field(output, 'version_script')
    self._output_field(output, 'test_suites')
    self._output_field(output, 'test_config')
    self._output_field(output, 'stubs')
    self._output_field(output, 'proto')
    self._output_field(output, 'main')

    target_out = []
    self._output_field(target_out, 'android')
    self._output_field(target_out, 'host')
    self._output_field(target_out, 'musl')
    if target_out:
      output.append('    target: {')
      for line in target_out:
        output.append('    %s' % line)
      output.append('    },')

    if self.user_debug_flag:
      output.append('    product_variables: {')
      output.append('        debuggable: {')
      output.append(
          '            cflags: ["-DPERFETTO_BUILD_WITH_ANDROID_USERDEBUG"],')
      output.append('        },')
      output.append('    },')
    if self.lto is not None:
      output.append('    target: {')
      output.append('        android: {')
      output.append('            lto: {')
      output.append('                thin: %s,' %
                    'true' if self.lto else 'false')
      output.append('            },')
      output.append('        },')
      output.append('    },')
    output.append('}')
    output.append('')

  def add_android_static_lib(self, lib):
    if self.type == 'cc_binary_host':
      raise Exception('Adding Android static lib for host tool is unsupported')
    elif self.host_supported:
      self.android.static_libs.add(lib)
    else:
      self.static_libs.add(lib)

  def add_android_shared_lib(self, lib):
    if self.type == 'cc_binary_host':
      raise Exception('Adding Android shared lib for host tool is unsupported')
    elif self.host_supported:
      self.android.shared_libs.add(lib)
    else:
      self.shared_libs.add(lib)

  def _output_field(self, output, name, sort=True):
    value = getattr(self, name)
    return write_blueprint_key_value(output, name, value, sort)


class Blueprint(object):
  """In-memory representation of an Android.bp file."""

  def __init__(self):
    self.modules: Dict[str, Module] = {}
    self.gn_target_to_module: Dict[str, Module] = {}

  def add_module(self, module: Module):
    """Adds a new module to the blueprint, replacing any existing module
        with the same name.

        Args:
            module: Module instance.
        """
    self.modules[module.name] = module
    self.gn_target_to_module[module.gn_target] = module

  def to_string(self, output):
    for m in sorted(itervalues(self.modules), key=lambda m: m.name):
      m.to_string(output)


def label_to_module_name(label: str):
  """Turn a GN label (e.g., //:perfetto_tests) into a module name."""
  # If the label is explicibly listed in the default target list, don't prefix
  # its name and return just the target name. This is so tools like
  # "traceconv" stay as such in the Android tree.
  label_without_toolchain = gn_utils.label_without_toolchain(label)
  if label in default_targets or label_without_toolchain in default_targets:
    return label_without_toolchain.split(':')[-1]

  module = re.sub(r'^//:?', '', label_without_toolchain)
  module = re.sub(r'[^a-zA-Z0-9_]', '_', module)
  if not module.startswith(module_prefix):
    return module_prefix + module
  return module


def is_supported_source_file(name: str):
  """Returns True if |name| can appear in a 'srcs' list."""
  return os.path.splitext(name)[1] in ['.c', '.cc', '.proto']


def create_proto_modules(blueprint: Blueprint, gn: GnParser,
                         target: GnParser.Target):
  """Generate genrules for a proto GN target.

    GN actions are used to dynamically generate files during the build. The
    Soong equivalent is a genrule. This function turns a specific kind of
    genrule which turns .proto files into source and header files into a pair
    equivalent genrules.

    Args:
        blueprint: Blueprint instance which is being generated.
        target: gn_utils.Target object.

    Returns:
        The source_genrule module.
    """
  assert (target.type == 'proto_library')

  # We don't generate any targets for source_set proto modules because
  # they will be inlined into other modules if required.
  if target.proto_plugin == 'source_set':
    return None

  tools = {'aprotoc'}
  cpp_out_dir = '$(genDir)/%s/' % tree_path
  target_module_name = label_to_module_name(target.name)

  # In GN builds the proto path is always relative to the output directory
  # (out/tmp.xxx).
  cmd = ['mkdir -p %s &&' % cpp_out_dir, '$(location aprotoc)']
  cmd += ['--proto_path=%s' % tree_path]

  if buildtools_protobuf_src in target.proto_paths:
    cmd += ['--proto_path=%s' % android_protobuf_src]

  # Descriptor targets only generate a single target.
  if target.proto_plugin == 'descriptor':
    out = '{}.bin'.format(target_module_name)

    cmd += ['--descriptor_set_out=$(out)']
    cmd += ['$(in)']

    descriptor_module = Module('genrule', target_module_name, target.name)
    descriptor_module.cmd = ' '.join(cmd)
    descriptor_module.out.add(out)
    descriptor_module.tools = tools
    blueprint.add_module(descriptor_module)

    # Recursively extract the .proto files of all the dependencies and
    # add them to srcs.
    descriptor_module.srcs.update(
        gn_utils.label_to_path(src) for src in target.sources)
    for dep in target.transitive_proto_deps():
      current_target = gn.get_target(dep.name)
      descriptor_module.srcs.update(
          gn_utils.label_to_path(src) for src in current_target.sources)

    return descriptor_module

  # We create two genrules for each proto target: one for the headers and
  # another for the sources. This is because the module that depends on the
  # generated files needs to declare two different types of dependencies --
  # source files in 'srcs' and headers in 'generated_headers' -- and it's not
  # valid to generate .h files from a source dependency and vice versa.
  source_module_name = target_module_name + '_gen'
  source_module = Module('genrule', source_module_name, target.name)
  blueprint.add_module(source_module)
  source_module.srcs.update(
      gn_utils.label_to_path(src) for src in target.sources)

  header_module = Module('genrule', source_module_name + '_headers',
                         target.name)
  blueprint.add_module(header_module)
  header_module.srcs = set(source_module.srcs)

  # TODO(primiano): at some point we should remove this. This was introduced
  # by aosp/1108421 when adding "protos/" to .proto include paths, in order to
  # avoid doing multi-repo changes and allow old clients in the android tree
  # to still do the old #include "perfetto/..." rather than
  # #include "protos/perfetto/...".
  header_module.export_include_dirs = {'.', 'protos'}

  source_module.genrule_srcs.add(':' + source_module.name)
  source_module.genrule_headers.add(header_module.name)

  if target.proto_plugin == 'proto':
    suffixes = ['pb']
    source_module.genrule_shared_libs.add('libprotobuf-cpp-lite')
    cmd += ['--cpp_out=lite=true:' + cpp_out_dir]
  elif target.proto_plugin == 'protozero':
    suffixes = ['pbzero']
    plugin = create_modules_from_target(blueprint, gn, protozero_plugin)
    assert (plugin)
    tools.add(plugin.name)
    cmd += ['--plugin=protoc-gen-plugin=$(location %s)' % plugin.name]
    cmd += ['--plugin_out=wrapper_namespace=pbzero:' + cpp_out_dir]
  elif target.proto_plugin == 'cppgen':
    suffixes = ['gen']
    plugin = create_modules_from_target(blueprint, gn, cppgen_plugin)
    assert (plugin)
    tools.add(plugin.name)
    cmd += ['--plugin=protoc-gen-plugin=$(location %s)' % plugin.name]
    cmd += ['--plugin_out=wrapper_namespace=gen:' + cpp_out_dir]
  elif target.proto_plugin == 'ipc':
    suffixes = ['ipc']
    plugin = create_modules_from_target(blueprint, gn, ipc_plugin)
    assert (plugin)
    tools.add(plugin.name)
    cmd += ['--plugin=protoc-gen-plugin=$(location %s)' % plugin.name]
    cmd += ['--plugin_out=wrapper_namespace=gen:' + cpp_out_dir]
  else:
    raise Error('Unsupported proto plugin: %s' % target.proto_plugin)

  cmd += ['$(in)']
  source_module.cmd = ' '.join(cmd)
  header_module.cmd = source_module.cmd
  source_module.tools = tools
  header_module.tools = tools

  for sfx in suffixes:
    source_module.out.update('%s/%s' %
                             (tree_path, src.replace('.proto', '.%s.cc' % sfx))
                             for src in source_module.srcs)
    header_module.out.update('%s/%s' %
                             (tree_path, src.replace('.proto', '.%s.h' % sfx))
                             for src in header_module.srcs)
  return source_module


def create_tp_tables_module(blueprint: Blueprint, gn: GnParser,
                            target: GnParser.Target):
  bp_module_name = label_to_module_name(target.name)
  bp_binary_module_name = f'{bp_module_name}_binary'
  srcs = [gn_utils.label_to_path(src) for src in target.sources]

  binary_module = Module('python_binary_host', bp_binary_module_name,
                         target.name)
  for dep in target.non_proto_or_source_set_deps():
    binary_module.srcs.update([
        gn_utils.label_to_path(src) for src in gn.get_target(dep.name).sources
    ])
  binary_module.srcs.update(srcs)
  binary_module.srcs.add('tools/gen_tp_table_headers.py')
  binary_module.main = 'tools/gen_tp_table_headers.py'
  blueprint.add_module(binary_module)

  module = Module('genrule', bp_module_name, target.name)
  module.tools = set([
      bp_binary_module_name,
  ])
  module.cmd = ' '.join([
      f'$(location {bp_binary_module_name})',
      '--gen-dir=$(genDir)',
      '--relative-input-dir=external/perfetto',
      '--inputs',
      '$(in)',
  ])
  module.out.update(target.outputs)
  module.genrule_headers.add(module.name)
  module.srcs.update(srcs)
  blueprint.add_module(module)

  return module


def create_amalgamated_sql_module(blueprint: Blueprint, gn: GnParser,
                                  target: GnParser.Target):
  bp_module_name = label_to_module_name(target.name)

  def find_arg(name):
    for i, arg in enumerate(target.args):
      if arg.startswith(f'--{name}'):
        return target.args[i + 1]

  namespace = find_arg('namespace')

  module = Module('genrule', bp_module_name, target.name)
  module.tool_files = [
      'tools/gen_amalgamated_sql.py',
  ]
  module.cmd = ' '.join([
      '$(location tools/gen_amalgamated_sql.py)',
      f'--namespace={namespace}',
      '--cpp-out=$(out)',
      '$(in)',
  ])
  module.genrule_headers.add(module.name)
  module.out.update(target.outputs)

  for dep in target.transitive_deps:
    module.srcs.update(
        [gn_utils.label_to_path(src) for src in gn.get_target(dep.name).inputs])
  blueprint.add_module(module)
  return module


def create_cc_proto_descriptor_module(blueprint: Blueprint,
                                      target: GnParser.Target):
  bp_module_name = label_to_module_name(target.name)
  module = Module('genrule', bp_module_name, target.name)
  module.tool_files = [
      'tools/gen_cc_proto_descriptor.py',
  ]
  module.cmd = ' '.join([
      '$(location tools/gen_cc_proto_descriptor.py)', '--gen_dir=$(genDir)',
      '--cpp_out=$(out)', '$(in)'
  ])
  module.genrule_headers.add(module.name)
  module.srcs.update(
      ':' + label_to_module_name(dep.name) for dep in target.proto_deps())
  module.srcs.update(
      gn_utils.label_to_path(src)
      for src in target.inputs
      if "tmp.gn_utils" not in src)
  module.out.update(target.outputs)
  blueprint.add_module(module)
  return module


def create_gen_version_module(blueprint: Blueprint, target: GnParser.Target,
                              bp_module_name: str):
  module = Module('genrule', bp_module_name, gn_utils.GEN_VERSION_TARGET)
  script_path = gn_utils.label_to_path(target.script)
  module.genrule_headers.add(bp_module_name)
  module.tool_files = [script_path]
  module.out.update(target.outputs)
  module.srcs.update(gn_utils.label_to_path(src) for src in target.inputs)
  module.cmd = ' '.join([
      'python3 $(location %s)' % script_path, '--no_git',
      '--changelog=$(location CHANGELOG)', '--cpp_out=$(out)'
  ])
  blueprint.add_module(module)
  return module


def create_proto_group_modules(blueprint, gn: GnParser, module_name: str,
                               target_names):
  # TODO(lalitm): today, we're only adding a Java lite module because that's
  # the only one used in practice. In the future, if we need other target types
  # (e.g. C++, Java full etc.) add them here.
  bp_module_name = label_to_module_name(module_name) + '_java_protos'
  module = Module('java_library', bp_module_name, bp_module_name)
  module.comment = f'''GN: [{', '.join(target_names)}]'''
  module.proto = {'type': 'lite', 'canonical_path_from_root': False}

  for name in target_names:
    target = gn.get_target(name)
    module.srcs.update(gn_utils.label_to_path(src) for src in target.sources)
    for dep_label in target.transitive_proto_deps():
      dep = gn.get_target(dep_label.name)
      module.srcs.update(gn_utils.label_to_path(src) for src in dep.sources)

  blueprint.add_module(module)


def _get_cflags(target: GnParser.Target):
  cflags = {flag for flag in target.cflags if re.match(cflag_allowlist, flag)}
  cflags |= set("-D%s" % define
                for define in target.defines
                if re.match(define_allowlist, define))
  return cflags


def create_modules_from_target(blueprint: Blueprint, gn: GnParser,
                               gn_target_name: str) -> Optional[Module]:
  """Generate module(s) for a given GN target.

    Given a GN target name, generate one or more corresponding modules into a
    blueprint. The only case when this generates >1 module is proto libraries.

    Args:
        blueprint: Blueprint instance which is being generated.
        gn: gn_utils.GnParser object.
        gn_target_name: GN target for module generation.
    """
  if gn_target_name in blueprint.gn_target_to_module:
    return blueprint.gn_target_to_module[gn_target_name]

  target = gn.get_target(gn_target_name)
  bp_module_name = label_to_module_name(gn_target_name)
  name_without_toolchain = gn_utils.label_without_toolchain(target.name)
  if target.type == 'executable':
    if target.toolchain == gn_utils.HOST_TOOLCHAIN:
      module_type = 'cc_binary_host'
    elif target.testonly:
      module_type = 'cc_test'
    else:
      module_type = 'cc_binary'
    module = Module(module_type, bp_module_name, gn_target_name)
  elif target.type == 'static_library':
    module = Module('cc_library_static', bp_module_name, gn_target_name)
  elif target.type == 'shared_library':
    module = Module('cc_library_shared', bp_module_name, gn_target_name)
  elif target.type == 'source_set':
    module = Module('filegroup', bp_module_name, gn_target_name)
  elif target.type == 'group':
    # "group" targets are resolved recursively by gn_utils.get_target().
    # There's nothing we need to do at this level for them.
    return None
  elif target.type == 'proto_library':
    module = create_proto_modules(blueprint, gn, target)
    if module is None:
      return None
  elif target.type == 'action':
    if target.custom_action_type == 'sql_amalgamation':
      return create_amalgamated_sql_module(blueprint, gn, target)
    if target.custom_action_type == 'tp_tables':
      return create_tp_tables_module(blueprint, gn, target)

    if target.custom_action_type == 'cc_proto_descriptor':
      module = create_cc_proto_descriptor_module(blueprint, target)
    elif name_without_toolchain == gn_utils.GEN_VERSION_TARGET:
      module = create_gen_version_module(blueprint, target, bp_module_name)
    else:
      raise Error('Unhandled action: {}'.format(target.name))
  else:
    raise Error('Unknown target %s (%s)' % (target.name, target.type))

  blueprint.add_module(module)
  module.host_supported = (name_without_toolchain in target_host_supported)
  module.vendor_available = (name_without_toolchain in target_vendor_available)
  module.init_rc.update(target_initrc.get(target.name, []))
  module.srcs.update(
      gn_utils.label_to_path(src)
      for src in target.sources
      if is_supported_source_file(src))

  if name_without_toolchain in needs_libfts:
    module.musl.static_libs.add('libfts')

  if target.type in gn_utils.LINKER_UNIT_TYPES:
    module.cflags.update(_get_cflags(target))

  module_is_compiled = module.type not in ('genrule', 'filegroup')
  if module_is_compiled:
    # Don't try to inject library/source dependencies into genrules or
    # filegroups because they are not compiled in the traditional sense.
    module.defaults.update([defaults_module])
    for lib in target.libs:
      # Generally library names should be mangled as 'libXXX', unless they
      # are HAL libraries (e.g., android.hardware.health@2.0) or AIDL c++ / NDK
      # libraries (e.g. "android.hardware.power.stats-V1-cpp")
      android_lib = lib if '@' in lib or "-cpp" in lib or "-ndk" in lib \
        else 'lib' + lib
      if lib in shared_library_allowlist:
        module.add_android_shared_lib(android_lib)
      if lib in static_library_allowlist:
        module.add_android_static_lib(android_lib)

  # If the module is a static library, export all the generated headers.
  if module.type == 'cc_library_static':
    module.export_generated_headers = module.generated_headers

  # Merge in additional hardcoded arguments.
  for key, add_val in additional_args.get(module.name, []):
    curr = getattr(module, key)
    if add_val and isinstance(add_val, set) and isinstance(curr, set):
      curr.update(add_val)
    elif isinstance(add_val, str) and (not curr or isinstance(curr, str)):
      setattr(module, key, add_val)
    elif isinstance(add_val, bool) and (not curr or isinstance(curr, bool)):
      setattr(module, key, add_val)
    elif isinstance(add_val, dict) and isinstance(curr, dict):
      curr.update(add_val)
    elif isinstance(add_val, dict) and isinstance(curr, Target):
      curr.__dict__.update(add_val)
    else:
      raise Error('Unimplemented type %r of additional_args: %r' %
                  (type(add_val), key))

  # dep_name is an unmangled GN target name (e.g. //foo:bar(toolchain)).
  all_deps = target.non_proto_or_source_set_deps()
  all_deps |= target.transitive_source_set_deps()
  all_deps |= target.transitive_proto_deps()
  for dep in all_deps:
    # If the dependency refers to a library which we can replace with an
    # Android equivalent, stop recursing and patch the dependency in.
    # Don't recurse into //buildtools, builtin_deps are intercepted at
    # the //gn:xxx level.
    dep_name = dep.name
    if dep_name.startswith('//buildtools'):
      continue

    # Ignore the dependency on the gen_buildflags genrule. That is run
    # separately in this generator and the generated file is copied over
    # into the repo (see usage of |buildflags_dir| in this script).
    if dep_name.startswith(gn_utils.BUILDFLAGS_TARGET):
      continue

    dep_module = create_modules_from_target(blueprint, gn, dep_name)

    # For filegroups and genrule, recurse but don't apply the deps.
    if not module_is_compiled:
      continue

    # |builtin_deps| override GN deps with Android-specific ones. See the
    # config in the top of this file.
    if gn_utils.label_without_toolchain(dep_name) in builtin_deps:
      builtin_deps[gn_utils.label_without_toolchain(dep_name)](module)
      continue

    # Don't recurse in any other //gn dep if not handled by builtin_deps.
    if dep_name.startswith('//gn:'):
      continue

    if dep_module is None:
      continue
    if dep_module.type == 'cc_library_shared':
      module.shared_libs.add(dep_module.name)
    elif dep_module.type == 'cc_library_static':
      module.static_libs.add(dep_module.name)
    elif dep_module.type == 'filegroup':
      module.srcs.add(':' + dep_module.name)
    elif dep_module.type == 'genrule':
      module.generated_headers.update(dep_module.genrule_headers)
      module.srcs.update(dep_module.genrule_srcs)
      module.shared_libs.update(dep_module.genrule_shared_libs)
    elif dep_module.type == 'cc_binary':
      continue  # Ignore executables deps (used by cmdline integration tests).
    else:
      raise Error('Unknown dep %s (%s) for target %s' %
                  (dep_module.name, dep_module.type, module.name))

  return module


def create_blueprint_for_targets(gn: GnParser, targets: List[str]):
  """Generate a blueprint for a list of GN targets."""
  blueprint = Blueprint()

  # Default settings used by all modules.
  defaults = Module('cc_defaults', defaults_module, '//gn:default_deps')

  # We have to use include_dirs passing the path relative to the android tree.
  # This is because: (i) perfetto_cc_defaults is used also by
  # test/**/Android.bp; (ii) if we use local_include_dirs instead, paths
  # become relative to the Android.bp that *uses* cc_defaults (not the one
  # that defines it).s
  defaults.include_dirs = {
      tree_path, tree_path + '/include', tree_path + '/' + buildflags_dir,
      tree_path + '/src/profiling/memory/include'
  }
  defaults.cflags.update([
      '-Wno-error=return-type',
      '-Wno-sign-compare',
      '-Wno-sign-promo',
      '-Wno-unused-parameter',
      '-fvisibility=hidden',
      '-O2',
  ])
  defaults.user_debug_flag = True
  defaults.lto = True

  blueprint.add_module(defaults)
  for target in targets:
    create_modules_from_target(blueprint, gn, target)
  return blueprint


def main():
  parser = argparse.ArgumentParser(
      description='Generate Android.bp from a GN description.')
  parser.add_argument(
      '--check-only',
      help='Don\'t keep the generated files',
      action='store_true')
  parser.add_argument(
      '--desc',
      help='GN description (e.g., gn desc out --format=json --all-toolchains "//*"'
  )
  parser.add_argument(
      '--extras',
      help='Extra targets to include at the end of the Blueprint file',
      default=os.path.join(gn_utils.repo_root(), 'Android.bp.extras'),
  )
  parser.add_argument(
      '--output',
      help='Blueprint file to create',
      default=os.path.join(gn_utils.repo_root(), 'Android.bp'),
  )
  parser.add_argument(
      'targets',
      nargs=argparse.REMAINDER,
      help='Targets to include in the blueprint (e.g., "//:perfetto_tests")')
  args = parser.parse_args()

  if args.desc:
    with open(args.desc) as f:
      desc = json.load(f)
  else:
    desc = gn_utils.create_build_description(gn_args)

  gn = gn_utils.GnParser(desc)
  blueprint = create_blueprint_for_targets(gn, args.targets or default_targets)
  project_root = os.path.abspath(os.path.dirname(os.path.dirname(__file__)))
  tool_name = os.path.relpath(os.path.abspath(__file__), project_root)

  # TODO(primiano): enable this on Android after the TODO in
  # perfetto_component.gni is fixed.
  # Check for ODR violations
  # for target_name in default_targets:
  # checker = gn_utils.ODRChecker(gn, target_name)

  # Add any proto groups to the blueprint.
  for l_name, t_names in proto_groups.items():
    create_proto_group_modules(blueprint, gn, l_name, t_names)

  output = [
      """// Copyright (C) 2017 The Android Open Source Project
//
// Licensed under the Apache License, Version 2.0 (the "License");
// you may not use this file except in compliance with the License.
// You may obtain a copy of the License at
//
//      http://www.apache.org/licenses/LICENSE-2.0
//
// Unless required by applicable law or agreed to in writing, software
// distributed under the License is distributed on an "AS IS" BASIS,
// WITHOUT WARRANTIES OR CONDITIONS OF ANY KIND, either express or implied.
// See the License for the specific language governing permissions and
// limitations under the License.
//
// This file is automatically generated by %s. Do not edit.
""" % (tool_name)
  ]
  blueprint.to_string(output)
  with open(args.extras, 'r') as r:
    for line in r:
      output.append(line.rstrip("\n\r"))

  out_files = []

  # Generate the Android.bp file.
  out_files.append(args.output + '.swp')
  with open(out_files[-1], 'w') as f:
    f.write('\n'.join(output))
    # Text files should have a trailing EOL.
    f.write('\n')

  # Generate the perfetto_build_flags.h file.
  out_files.append(os.path.join(buildflags_dir, 'perfetto_build_flags.h.swp'))
  gn_utils.gen_buildflags(gn_args, out_files[-1])

  # Either check the contents or move the files to their final destination.
  return gn_utils.check_or_commit_generated_files(out_files, args.check_only)


if __name__ == '__main__':
  sys.exit(main())<|MERGE_RESOLUTION|>--- conflicted
+++ resolved
@@ -73,10 +73,7 @@
     '//test/cts:perfetto_cts_deps',
     '//test/cts:perfetto_cts_jni_deps',
     '//test:perfetto_gtest_logcat_printer',
-<<<<<<< HEAD
-=======
     '//test:perfetto_end_to_end_integrationtests',
->>>>>>> 45332e04
     '//test/vts:perfetto_vts_deps',
 ]
 
