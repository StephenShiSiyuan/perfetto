--- conflicted
+++ resolved
@@ -53,11 +53,8 @@
     // TODO(lalitm): start supporting these constraints.
     case SQLITE_INDEX_CONSTRAINT_LIMIT:
     case SQLITE_INDEX_CONSTRAINT_OFFSET:
-<<<<<<< HEAD
-=======
     case SQLITE_INDEX_CONSTRAINT_IS:
     case SQLITE_INDEX_CONSTRAINT_ISNOT:
->>>>>>> 45332e04
       return std::nullopt;
     default:
       PERFETTO_FATAL("Currently unsupported constraint");
