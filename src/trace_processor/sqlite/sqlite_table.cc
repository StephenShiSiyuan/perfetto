--- conflicted
+++ resolved
@@ -24,16 +24,12 @@
 
 #include "perfetto/base/logging.h"
 #include "perfetto/base/status.h"
-<<<<<<< HEAD
-#include "src/trace_processor/tp_metatrace.h"
-=======
 #include "perfetto/ext/base/status_or.h"
 #include "perfetto/ext/base/string_view.h"
 #include "sqlite3.h"
 #include "src/trace_processor/sqlite/sqlite_engine.h"
 #include "src/trace_processor/tp_metatrace.h"
 #include "src/trace_processor/util/status_macros.h"
->>>>>>> 5f456dbc
 
 namespace perfetto {
 namespace trace_processor {
@@ -87,7 +83,6 @@
     default:
       PERFETTO_FATAL("Operator to string conversion not impemented for %d", op);
   }
-<<<<<<< HEAD
 }
 
 void ConstraintsToString(const QueryConstraints& qc,
@@ -165,137 +160,6 @@
 SqliteTable::SqliteTable() = default;
 SqliteTable::~SqliteTable() = default;
 
-int SqliteTable::OpenInternal(sqlite3_vtab_cursor** ppCursor) {
-  // Freed in xClose().
-  *ppCursor = static_cast<sqlite3_vtab_cursor*>(CreateCursor().release());
-  return SQLITE_OK;
-}
-
-int SqliteTable::BestIndexInternal(sqlite3_index_info* idx) {
-  QueryConstraints qc(idx->colUsed);
-
-  for (int i = 0; i < idx->nConstraint; i++) {
-    const auto& cs = idx->aConstraint[i];
-    if (!cs.usable)
-      continue;
-    qc.AddConstraint(cs.iColumn, cs.op, i);
-=======
-}
-
-void ConstraintsToString(const QueryConstraints& qc,
-                         const SqliteTable::Schema& schema,
-                         std::string& out) {
-  bool is_first = true;
-  for (const auto& cs : qc.constraints()) {
-    if (!is_first) {
-      out.append(",");
-    }
-    out.append(schema.columns()[static_cast<size_t>(cs.column)].name());
-    out.append(" ");
-    out.append(OpToDebugString(cs.op));
-    is_first = false;
->>>>>>> 5f456dbc
-  }
-}
-
-void OrderByToString(const QueryConstraints& qc,
-                     const SqliteTable::Schema& schema,
-                     std::string& out) {
-  bool is_first = true;
-  for (const auto& ob : qc.order_by()) {
-    if (!is_first) {
-      out.append(",");
-    }
-    out.append(schema.columns()[static_cast<size_t>(ob.iColumn)].name());
-    out.append(" ");
-    out.append(std::to_string(ob.desc));
-    is_first = false;
-  }
-}
-
-<<<<<<< HEAD
-  int ret = SetStatusAndReturn(ModifyConstraints(&qc));
-  if (ret != SQLITE_OK)
-    return ret;
-
-  BestIndexInfo info;
-  info.estimated_cost = idx->estimatedCost;
-  info.estimated_rows = idx->estimatedRows;
-  info.sqlite_omit_constraint.resize(qc.constraints().size());
-
-  ret = BestIndex(qc, &info);
-
-  if (ret != SQLITE_OK)
-    return ret;
-=======
-std::string QcDebugStr(const QueryConstraints& qc,
-                       const SqliteTable::Schema& schema) {
-  std::string str_result;
-  str_result.reserve(512);
-
-  str_result.append("C");
-  str_result.append(std::to_string(qc.constraints().size()));
-  str_result.append(",");
-  ConstraintsToString(qc, schema, str_result);
-  str_result.append(";");
-
-  str_result.append("O");
-  str_result.append(std::to_string(qc.order_by().size()));
-  str_result.append(",");
-  OrderByToString(qc, schema, str_result);
-  str_result.append(";");
->>>>>>> 5f456dbc
-
-  str_result.append("U");
-  str_result.append(std::to_string(qc.cols_used()));
-
-  return str_result;
-}
-
-void WriteQueryConstraintsToMetatrace(metatrace::Record* r,
-                                      const QueryConstraints& qc,
-                                      const SqliteTable::Schema& schema) {
-  r->AddArg("constraint_count", std::to_string(qc.constraints().size()));
-  std::string constraints;
-  ConstraintsToString(qc, schema, constraints);
-  r->AddArg("constraints", constraints);
-  r->AddArg("order_by_count", std::to_string(qc.order_by().size()));
-  std::string order_by;
-  OrderByToString(qc, schema, order_by);
-  r->AddArg("order_by", order_by);
-  r->AddArg("columns_used", std::to_string(qc.cols_used()));
-}
-
-<<<<<<< HEAD
-  PERFETTO_TP_TRACE(
-      metatrace::Category::QUERY, "SQLITE_TABLE_BEST_INDEX",
-      [&](metatrace::Record* r) {
-        r->AddArg("name", name_);
-        WriteQueryConstraintsToMetatrace(r, qc, schema());
-        r->AddArg("order_by_consumed", std::to_string(idx->orderByConsumed));
-        r->AddArg("estimated_cost", std::to_string(idx->estimatedCost));
-        r->AddArg("estimated_rows",
-                  std::to_string(static_cast<int64_t>(idx->estimatedRows)));
-      });
-
-  auto out_qc_str = qc.ToNewSqlite3String();
-  if (SqliteTable::debug) {
-    PERFETTO_LOG(
-        "[%s::BestIndex] constraints=%s orderByConsumed=%d estimatedCost=%f "
-        "estimatedRows=%" PRId64,
-        name_.c_str(), QcDebugStr(qc, schema()).c_str(), idx->orderByConsumed,
-        idx->estimatedCost, static_cast<int64_t>(idx->estimatedRows));
-  }
-=======
-}  // namespace
->>>>>>> 5f456dbc
-
-// static
-bool SqliteTable::debug = false;
-
-SqliteTable::SqliteTable() = default;
-SqliteTable::~SqliteTable() = default;
-
 base::Status SqliteTable::ModifyConstraints(QueryConstraints*) {
   return base::OkStatus();
 }
@@ -305,11 +169,7 @@
 }
 
 base::Status SqliteTable::Update(int, sqlite3_value**, sqlite3_int64*) {
-<<<<<<< HEAD
-  return base::OkStatus();
-=======
   return base::ErrStatus("Updating not supported");
->>>>>>> 5f456dbc
 }
 
 bool SqliteTable::ReadConstraints(int idxNum, const char* idxStr, int argc) {
@@ -350,13 +210,10 @@
 }
 SqliteTable::BaseCursor::~BaseCursor() = default;
 
-<<<<<<< HEAD
-=======
 ////////////////////////////////////////////////////////////////////////////////
 // SqliteTable::Column implementation
 ////////////////////////////////////////////////////////////////////////////////
 
->>>>>>> 5f456dbc
 SqliteTable::Column::Column(size_t index,
                             std::string name,
                             SqlValue::Type type,
