/*
 * Copyright (C) 2018 The Android Open Source Project
 *
 * Licensed under the Apache License, Version 2.0 (the "License");
 * you may not use this file except in compliance with the License.
 * You may obtain a copy of the License at
 *
 *      http://www.apache.org/licenses/LICENSE-2.0
 *
 * Unless required by applicable law or agreed to in writing, software
 * distributed under the License is distributed on an "AS IS" BASIS,
 * WITHOUT WARRANTIES OR CONDITIONS OF ANY KIND, either express or implied.
 * See the License for the specific language governing permissions and
 * limitations under the License.
 */

#ifndef SRC_TRACING_TEST_MOCK_CONSUMER_H_
#define SRC_TRACING_TEST_MOCK_CONSUMER_H_

#include <memory>

#include "perfetto/ext/tracing/core/consumer.h"
#include "perfetto/ext/tracing/core/trace_packet.h"
#include "perfetto/ext/tracing/core/tracing_service.h"
#include "perfetto/tracing/core/tracing_service_state.h"
#include "test/gtest_and_gmock.h"

#include "protos/perfetto/trace/trace_packet.gen.h"

namespace perfetto {

namespace base {
class TestTaskRunner;
}

class MockConsumer : public Consumer {
 public:
  class FlushRequest {
   public:
    FlushRequest(std::function<bool(void)> wait_func) : wait_func_(wait_func) {}
    bool WaitForReply() { return wait_func_(); }

   private:
    std::function<bool(void)> wait_func_;
  };

  explicit MockConsumer(base::TestTaskRunner*);
  ~MockConsumer() override;

  void Connect(std::unique_ptr<TracingService::ConsumerEndpoint>);
  void Connect(TracingService* svc, uid_t = 0);
  void ForceDisconnect();
  void EnableTracing(const TraceConfig&, base::ScopedFile = base::ScopedFile());
  void StartTracing();
  void ChangeTraceConfig(const TraceConfig&);
  void DisableTracing();
  void FreeBuffers();
  void WaitForTracingDisabled(uint32_t timeout_ms = 3000);
  FlushRequest Flush(uint32_t timeout_ms = 10000);
  std::vector<protos::gen::TracePacket> ReadBuffers();
  void GetTraceStats();
  TraceStats WaitForTraceStats(bool success);
  TracingServiceState QueryServiceState();
  void ObserveEvents(uint32_t enabled_event_types);
  ObservableEvents WaitForObservableEvents();
  void CloneSession(TracingSessionID);

  TracingService::ConsumerEndpoint* endpoint() {
    return service_endpoint_.get();
  }

  // Consumer implementation.
  MOCK_METHOD(void, OnConnect, (), (override));
  MOCK_METHOD(void, OnDisconnect, (), (override));
  MOCK_METHOD(void,
              OnTracingDisabled,
              (const std::string& /*error*/),
              (override));
  MOCK_METHOD(void,
              OnTraceData,
              (std::vector<TracePacket>* /*packets*/, bool /*has_more*/));
  MOCK_METHOD(void, OnDetach, (bool), (override));
  MOCK_METHOD(void, OnAttach, (bool, const TraceConfig&), (override));
  MOCK_METHOD(void, OnTraceStats, (bool, const TraceStats&), (override));
  MOCK_METHOD(void, OnObservableEvents, (const ObservableEvents&), (override));
<<<<<<< HEAD
  MOCK_METHOD(void, OnSessionCloned, (bool, const std::string&), (override));
=======
  MOCK_METHOD(void, OnSessionCloned, (const OnSessionClonedArgs&), (override));
>>>>>>> 5f456dbc

  // gtest doesn't support move-only types. This wrapper is here jut to pass
  // a pointer to the vector (rather than the vector itself) to the mock method.
  void OnTraceData(std::vector<TracePacket> packets, bool has_more) override {
    OnTraceData(&packets, has_more);
  }

 private:
  base::TestTaskRunner* const task_runner_;
  std::unique_ptr<TracingService::ConsumerEndpoint> service_endpoint_;
};

}  // namespace perfetto

#endif  // SRC_TRACING_TEST_MOCK_CONSUMER_H_<|MERGE_RESOLUTION|>--- conflicted
+++ resolved
@@ -83,11 +83,7 @@
   MOCK_METHOD(void, OnAttach, (bool, const TraceConfig&), (override));
   MOCK_METHOD(void, OnTraceStats, (bool, const TraceStats&), (override));
   MOCK_METHOD(void, OnObservableEvents, (const ObservableEvents&), (override));
-<<<<<<< HEAD
-  MOCK_METHOD(void, OnSessionCloned, (bool, const std::string&), (override));
-=======
   MOCK_METHOD(void, OnSessionCloned, (const OnSessionClonedArgs&), (override));
->>>>>>> 5f456dbc
 
   // gtest doesn't support move-only types. This wrapper is here jut to pass
   // a pointer to the vector (rather than the vector itself) to the mock method.
